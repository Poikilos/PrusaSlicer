# The main frame, the parent of all.

package Slic3r::GUI::MainFrame;
use strict;
use warnings;
use utf8;

use File::Basename qw(basename dirname);
use FindBin;
use List::Util qw(min first);
use Slic3r::Geometry qw(X Y);
use Wx qw(:frame :bitmap :id :misc :notebook :panel :sizer :menu :dialog :filedialog :dirdialog
    :font :icon wxTheApp);
use Wx::Event qw(EVT_CLOSE EVT_COMMAND EVT_MENU EVT_NOTEBOOK_PAGE_CHANGED);
use base 'Wx::Frame';

use Wx::Locale gettext => 'L';

our $qs_last_input_file;
our $qs_last_output_file;
our $last_config;
our $appController;

# Events to be sent from a C++ Tab implementation:
# 1) To inform about a change of a configuration value.
our $VALUE_CHANGE_EVENT    = Wx::NewEventType;
# 2) To inform about a preset selection change or a "modified" status change.
our $PRESETS_CHANGED_EVENT = Wx::NewEventType;
# 3) To inform about a change of object selection
our $OBJECT_SELECTION_CHANGED_EVENT = Wx::NewEventType;
# 4) To inform about a change of object settings
our $OBJECT_SETTINGS_CHANGED_EVENT = Wx::NewEventType;
# 5) To inform about a remove of object 
our $OBJECT_REMOVE_EVENT = Wx::NewEventType;
# 6) To inform about a update of the scene 
our $UPDATE_SCENE_EVENT = Wx::NewEventType;

sub new {
    my ($class, %params) = @_;
        
    my $self = $class->SUPER::new(undef, -1, $Slic3r::FORK_NAME . ' - ' . $Slic3r::VERSION, wxDefaultPosition, wxDefaultSize, wxDEFAULT_FRAME_STYLE);
        Slic3r::GUI::set_main_frame($self);
        
    $appController = Slic3r::AppController->new();

    if ($^O eq 'MSWin32') {
        # Load the icon either from the exe, or from the ico file.
        my $iconfile = Slic3r::decode_path($FindBin::Bin) . '\slic3r.exe';
        $iconfile = Slic3r::var("Slic3r.ico") unless -f $iconfile;
        $self->SetIcon(Wx::Icon->new($iconfile, wxBITMAP_TYPE_ICO));
    } else {
        $self->SetIcon(Wx::Icon->new(Slic3r::var("Slic3r_128px.png"), wxBITMAP_TYPE_PNG));        
    }
        
    # store input params
    # If set, the "Controller" tab for the control of the printer over serial line and the serial port settings are hidden.
    $self->{no_controller} = $params{no_controller};
    $self->{no_plater} = $params{no_plater};
    $self->{loaded} = 0;
    $self->{lang_ch_event} = $params{lang_ch_event};
    $self->{preferences_event} = $params{preferences_event};
    
    # initialize tabpanel and menubar
    $self->_init_tabpanel;
    $self->_init_menubar;
    
    # set default tooltip timer in msec
    # SetAutoPop supposedly accepts long integers but some bug doesn't allow for larger values
    # (SetAutoPop is not available on GTK.)
    eval { Wx::ToolTip::SetAutoPop(32767) };
    
    # initialize status bar
    $self->{statusbar} = Slic3r::GUI::ProgressStatusBar->new();
    $self->{statusbar}->Embed;
    $self->{statusbar}->SetStatusText(L("Version ").$Slic3r::VERSION.L(" - Remember to check for updates at http://github.com/prusa3d/slic3r/releases"));
<<<<<<< HEAD
    $self->SetStatusBar($self->{statusbar});

    # Make the global status bar and its progress indicator available in C++
    $appController->set_global_progress_indicator(
        $self->{statusbar}->{prog}->GetId(),
        $self->{statusbar}->GetId(),
    );

    $appController->set_model($self->{plater}->{model});
    $appController->set_print($self->{plater}->{print});
    
=======

>>>>>>> f5b1729a
    # Make the global status bar and its progress indicator available in C++
    $appController->set_global_progress_indicator($self->{statusbar});

    $appController->set_model($self->{plater}->{model});
    $appController->set_print($self->{plater}->{print});

    $self->{plater}->{appController} = $appController;

    $self->{loaded} = 1;
        
    # initialize layout
    {
        my $sizer = Wx::BoxSizer->new(wxVERTICAL);
        $sizer->Add($self->{tabpanel}, 1, wxEXPAND);
        $sizer->SetSizeHints($self);
        $self->SetSizer($sizer);
        $self->Fit;
        $self->SetMinSize([760, 490]);
        $self->SetSize($self->GetMinSize);
        wxTheApp->restore_window_pos($self, "main_frame");
        $self->Show;
        $self->Layout;
    }
    
    # declare events
    EVT_CLOSE($self, sub {
        my (undef, $event) = @_;
        if ($event->CanVeto && !Slic3r::GUI::check_unsaved_changes) {
            $event->Veto;
            return;
        }
        # save window size
        wxTheApp->save_window_pos($self, "main_frame");
        # Save the slic3r.ini. Usually the ini file is saved from "on idle" callback,
        # but in rare cases it may not have been called yet.
        wxTheApp->{app_config}->save;
        $self->{plater}->{print} = undef if($self->{plater});
        Slic3r::GUI::_3DScene::remove_all_canvases();
        Slic3r::GUI::deregister_on_request_update_callback();
        # propagate event
        $event->Skip;
    });

    $self->update_ui_from_settings;

    Slic3r::GUI::update_mode();

    return $self;
}

sub _init_tabpanel {
    my ($self) = @_;
    
    $self->{tabpanel} = my $panel = Wx::Notebook->new($self, -1, wxDefaultPosition, wxDefaultSize, wxNB_TOP | wxTAB_TRAVERSAL);
    Slic3r::GUI::set_tab_panel($panel);

    EVT_NOTEBOOK_PAGE_CHANGED($self, $self->{tabpanel}, sub {
        my $panel = $self->{tabpanel}->GetCurrentPage;
        $panel->OnActivate if $panel->can('OnActivate');

        for my $tab_name (qw(print filament printer)) {
            Slic3r::GUI::get_preset_tab("$tab_name")->OnActivate if ("$tab_name" eq $panel->GetName);
        }
    });
    
    if (!$self->{no_plater}) {
        $panel->AddPage($self->{plater} = Slic3r::GUI::Plater->new($panel,
            event_object_selection_changed   => $OBJECT_SELECTION_CHANGED_EVENT,
            event_object_settings_changed    => $OBJECT_SETTINGS_CHANGED_EVENT,
            event_remove_object              => $OBJECT_REMOVE_EVENT,
            event_update_scene               => $UPDATE_SCENE_EVENT,
            ), L("Plater"));
        if (!$self->{no_controller}) {
            $panel->AddPage($self->{controller} = Slic3r::GUI::Controller->new($panel), L("Controller"));
        }
    }
    
    #TODO this is an example of a Slic3r XS interface call to add a new preset editor page to the main view.
    # The following event is emited by the C++ Tab implementation on config value change.
    EVT_COMMAND($self, -1, $VALUE_CHANGE_EVENT, sub {
        my ($self, $event) = @_;
        my $str = $event->GetString;
        my ($opt_key, $name) = ($str =~ /(.*) (.*)/);
        #print "VALUE_CHANGE_EVENT: ", $opt_key, "\n";
        my $tab = Slic3r::GUI::get_preset_tab($name);
        my $config = $tab->get_config;
        if ($self->{plater}) {
            $self->{plater}->on_config_change($config); # propagate config change events to the plater
            if ($opt_key eq 'extruders_count'){
                my $value = $event->GetInt();
                $self->{plater}->on_extruders_change($value);
            }
            if ($opt_key eq 'printer_technology'){
                my $value = $event->GetInt();# 0 ~ "ptFFF"; 1 ~ "ptSLA"
                $self->{plater}->show_preset_comboboxes($value);
            }
        }
        # don't save while loading for the first time
        $self->config->save($Slic3r::GUI::autosave) if $Slic3r::GUI::autosave && $self->{loaded};        
    });
    # The following event is emited by the C++ Tab implementation on preset selection,
    # or when the preset's "modified" status changes.
    EVT_COMMAND($self, -1, $PRESETS_CHANGED_EVENT, sub {
        my ($self, $event) = @_;
        my $tab_name = $event->GetString;

        my $tab = Slic3r::GUI::get_preset_tab($tab_name);
        if ($self->{plater}) {
            # Update preset combo boxes (Print settings, Filament, Material, Printer) from their respective tabs.
            my $presets = $tab->get_presets;
            if (defined $presets){
                my $reload_dependent_tabs = $tab->get_dependent_tabs;
                $self->{plater}->update_presets($tab_name, $reload_dependent_tabs, $presets);
                $self->{plater}->{"selected_item_$tab_name"} = $tab->get_selected_preset_item;
                if ($tab_name eq 'printer') {
                    # Printer selected at the Printer tab, update "compatible" marks at the print and filament selectors.
                    for my $tab_name_other (qw(print filament sla_material)) {
                        # If the printer tells us that the print or filament preset has been switched or invalidated,
                        # refresh the print or filament tab page. Otherwise just refresh the combo box.
                        my $update_action = ($reload_dependent_tabs && (first { $_ eq $tab_name_other } (@{$reload_dependent_tabs}))) 
                            ? 'load_current_preset' : 'update_tab_ui';
                        $self->{options_tabs}{$tab_name_other}->$update_action;
                    }
                    # Update the controller printers.
                    $self->{controller}->update_presets($presets) if $self->{controller};
                }
                $self->{plater}->on_config_change($tab->get_config);
            }
        }
    });

    # The following event is emited by the C++ Tab implementation on object selection change.
    EVT_COMMAND($self, -1, $OBJECT_SELECTION_CHANGED_EVENT, sub {
        my ($self, $event) = @_;
        my $obj_idx = $event->GetId;
        my $child = $event->GetInt == 1 ? 1 : undef;

        $self->{plater}->select_object($obj_idx < 0 ? undef: $obj_idx, $child);
        $self->{plater}->item_changed_selection($obj_idx);
    });

    # The following event is emited by the C++ GUI implementation on object settings change.
    EVT_COMMAND($self, -1, $OBJECT_SETTINGS_CHANGED_EVENT, sub {
        my ($self, $event) = @_;

        my $line = $event->GetString;
        my ($obj_idx, $parts_changed, $part_settings_changed) = split('',$line);

        $self->{plater}->changed_object_settings($obj_idx, $parts_changed, $part_settings_changed);
    });

    # The following event is emited by the C++ GUI implementation on object remove.
    EVT_COMMAND($self, -1, $OBJECT_REMOVE_EVENT, sub {
        my ($self, $event) = @_;
        $self->{plater}->remove();
    });

    # The following event is emited by the C++ GUI implementation on extruder change for object.
    EVT_COMMAND($self, -1, $UPDATE_SCENE_EVENT, sub {
        my ($self, $event) = @_;
        $self->{plater}->update();
    });
        

    Slic3r::GUI::create_preset_tabs($self->{no_controller}, $VALUE_CHANGE_EVENT, $PRESETS_CHANGED_EVENT);
    $self->{options_tabs} = {};
    for my $tab_name (qw(print filament sla_material printer)) {
        $self->{options_tabs}{$tab_name} = Slic3r::GUI::get_preset_tab("$tab_name");
    }
    
    if ($self->{plater}) {
        $self->{plater}->on_select_preset(sub {
            my ($group, $name) = @_;
            $self->{options_tabs}{$group}->select_preset($name);
        });
        # load initial config
        my $full_config = wxTheApp->{preset_bundle}->full_config;
        $self->{plater}->on_config_change($full_config);

        # Show a correct number of filament fields.
        if (defined $full_config->nozzle_diameter){ # nozzle_diameter is undefined when SLA printer is selected
            $self->{plater}->on_extruders_change(int(@{$full_config->nozzle_diameter}));
        }

        # Show correct preset comboboxes according to the printer_technology
        $self->{plater}->show_preset_comboboxes(($full_config->printer_technology eq "FFF") ? 0 : 1);
    }
}

sub _init_menubar {
    my ($self) = @_;
    
    # File menu
    my $fileMenu = Wx::Menu->new;
    {
        wxTheApp->append_menu_item($fileMenu, L("Open STL/OBJ/AMF/3MF…\tCtrl+O"), L('Open a model'), sub {
            $self->{plater}->add if $self->{plater};
        }, undef, undef); #'brick_add.png');
        $self->_append_menu_item($fileMenu, L("&Load Config…\tCtrl+L"), L('Load exported configuration file'), sub {
            $self->load_config_file;
        }, undef, 'plugin_add.png');
        $self->_append_menu_item($fileMenu, L("&Export Config…\tCtrl+E"), L('Export current configuration to file'), sub {
            $self->export_config;
        }, undef, 'plugin_go.png');
        $self->_append_menu_item($fileMenu, L("&Load Config Bundle…"), L('Load presets from a bundle'), sub {
            $self->load_configbundle;
        }, undef, 'lorry_add.png');
        $self->_append_menu_item($fileMenu, L("&Export Config Bundle…"), L('Export all presets to file'), sub {
            $self->export_configbundle;
        }, undef, 'lorry_go.png');
        $fileMenu->AppendSeparator();
        my $repeat;
        $self->_append_menu_item($fileMenu, L("Q&uick Slice…\tCtrl+U"), L('Slice a file into a G-code'), sub {
            wxTheApp->CallAfter(sub {
                $self->quick_slice;
                $repeat->Enable(defined $Slic3r::GUI::MainFrame::last_input_file);
            });
        }, undef, 'cog_go.png');
        $self->_append_menu_item($fileMenu, L("Quick Slice and Save &As…\tCtrl+Alt+U"), L('Slice a file into a G-code, save as'), sub {
            wxTheApp->CallAfter(sub {
                $self->quick_slice(save_as => 1);
                $repeat->Enable(defined $Slic3r::GUI::MainFrame::last_input_file);
            });
        }, undef, 'cog_go.png');
        $repeat = $self->_append_menu_item($fileMenu, L("&Repeat Last Quick Slice\tCtrl+Shift+U"), L('Repeat last quick slice'), sub {
            wxTheApp->CallAfter(sub {
                $self->quick_slice(reslice => 1);
            });
        }, undef, 'cog_go.png');
        $repeat->Enable(0);
        $fileMenu->AppendSeparator();
        $self->_append_menu_item($fileMenu, L("Slice to SV&G…\tCtrl+G"), L('Slice file to a multi-layer SVG'), sub {
            $self->quick_slice(save_as => 1, export_svg => 1);
        }, undef, 'shape_handles.png');
        $self->_append_menu_item($fileMenu, L("Slice to PNG…"), L('Slice file to a set of PNG files'), sub {
            $self->slice_to_png; #$self->quick_slice(save_as => 0, export_png => 1);
        }, undef, 'shape_handles.png');
        $self->{menu_item_reslice_now} = $self->_append_menu_item(
            $fileMenu, L("(&Re)Slice Now\tCtrl+S"), L('Start new slicing process'), 
            sub { $self->reslice_now; }, undef, 'shape_handles.png');
        $fileMenu->AppendSeparator();
        $self->_append_menu_item($fileMenu, L("Repair STL file…"), L('Automatically repair an STL file'), sub {
            $self->repair_stl;
        }, undef, 'wrench.png');
        $fileMenu->AppendSeparator();
        $self->_append_menu_item($fileMenu, L("&Quit"), L('Quit Slic3r'), sub {
            $self->Close(0);
        }, wxID_EXIT);
    }
    
    # Plater menu
    unless ($self->{no_plater}) {
        my $plater = $self->{plater};
        
        $self->{plater_menu} = Wx::Menu->new;
        $self->_append_menu_item($self->{plater_menu}, L("Export G-code..."), L('Export current plate as G-code'), sub {
            $plater->export_gcode;
        }, undef, 'cog_go.png');
        $self->_append_menu_item($self->{plater_menu}, L("Export plate as STL..."), L('Export current plate as STL'), sub {
            $plater->export_stl;
        }, undef, 'brick_go.png');
        $self->_append_menu_item($self->{plater_menu}, L("Export plate as AMF..."), L('Export current plate as AMF'), sub {
            $plater->export_amf;
        }, undef, 'brick_go.png');
        $self->_append_menu_item($self->{plater_menu}, L("Export plate as 3MF..."), L('Export current plate as 3MF'), sub {
            $plater->export_3mf;
        }, undef, 'brick_go.png');
        
        $self->{object_menu} = $self->{plater}->object_menu;
        $self->on_plater_selection_changed(0);
    }
    
    # Window menu
    my $windowMenu = Wx::Menu->new;
    {
        my $tab_offset = 0;
        if (!$self->{no_plater}) {
            $self->_append_menu_item($windowMenu, L("Select &Plater Tab\tCtrl+1"), L('Show the plater'), sub {
                $self->select_tab(0);
            }, undef, 'application_view_tile.png');
            $tab_offset += 1;
        }
        if (!$self->{no_controller}) {
            $self->_append_menu_item($windowMenu, L("Select &Controller Tab\tCtrl+T"), L('Show the printer controller'), sub {
                $self->select_tab(1);
            }, undef, 'printer_empty.png');
            $tab_offset += 1;
        }
        if ($tab_offset > 0) {
            $windowMenu->AppendSeparator();
        }
        $self->_append_menu_item($windowMenu, L("Select P&rint Settings Tab\tCtrl+2"), L('Show the print settings'), sub {
            $self->select_tab($tab_offset+0);
        }, undef, 'cog.png');
        $self->_append_menu_item($windowMenu, L("Select &Filament Settings Tab\tCtrl+3"), L('Show the filament settings'), sub {
            $self->select_tab($tab_offset+1);
        }, undef, 'spool.png');
        $self->_append_menu_item($windowMenu, L("Select Print&er Settings Tab\tCtrl+4"), L('Show the printer settings'), sub {
            $self->select_tab($tab_offset+2);
        }, undef, 'printer_empty.png');
    }

    # View menu
    if (!$self->{no_plater}) {
        $self->{viewMenu} = Wx::Menu->new;
        # \xA0 is a non-breaing space. It is entered here to spoil the automatic accelerators,
        # as the simple numeric accelerators spoil all numeric data entry.
        # The camera control accelerators are captured by 3DScene Perl module instead.
        my $accel = ($^O eq 'MSWin32') ? sub { $_[0] . "\t\xA0" . $_[1] } : sub { $_[0] };
        $self->_append_menu_item($self->{viewMenu}, $accel->(L('Iso'),    '0'), L('Iso View')    , sub { $self->select_view('iso'    ); });
        $self->_append_menu_item($self->{viewMenu}, $accel->(L('Top'),    '1'), L('Top View')    , sub { $self->select_view('top'    ); });
        $self->_append_menu_item($self->{viewMenu}, $accel->(L('Bottom'), '2'), L('Bottom View') , sub { $self->select_view('bottom' ); });
        $self->_append_menu_item($self->{viewMenu}, $accel->(L('Front'),  '3'), L('Front View')  , sub { $self->select_view('front'  ); });
        $self->_append_menu_item($self->{viewMenu}, $accel->(L('Rear'),   '4'), L('Rear View')   , sub { $self->select_view('rear'   ); });
        $self->_append_menu_item($self->{viewMenu}, $accel->(L('Left'),   '5'), L('Left View')   , sub { $self->select_view('left'   ); });
        $self->_append_menu_item($self->{viewMenu}, $accel->(L('Right'),  '6'), L('Right View')  , sub { $self->select_view('right'  ); });
    }
    
    # Help menu
    my $helpMenu = Wx::Menu->new;
    {
        $self->_append_menu_item($helpMenu, L("Prusa 3D Drivers"), L('Open the Prusa3D drivers download page in your browser'), sub {
            Wx::LaunchDefaultBrowser('http://www.prusa3d.com/drivers/');
        });
        $self->_append_menu_item($helpMenu, L("Prusa Edition Releases"), L('Open the Prusa Edition releases page in your browser'), sub {
            Wx::LaunchDefaultBrowser('http://github.com/prusa3d/slic3r/releases');
        });
#        my $versioncheck = $self->_append_menu_item($helpMenu, "Check for &Updates...", 'Check for new Slic3r versions', sub {
#            wxTheApp->check_version(1);
#        });
#        $versioncheck->Enable(wxTheApp->have_version_check);
        $self->_append_menu_item($helpMenu, L("Slic3r &Website"), L('Open the Slic3r website in your browser'), sub {
            Wx::LaunchDefaultBrowser('http://slic3r.org/');
        });
        $self->_append_menu_item($helpMenu, L("Slic3r &Manual"), L('Open the Slic3r manual in your browser'), sub {
            Wx::LaunchDefaultBrowser('http://manual.slic3r.org/');
        });
        $helpMenu->AppendSeparator();
        $self->_append_menu_item($helpMenu, L("System Info"), L('Show system information'), sub {
            wxTheApp->system_info;
        });
        $self->_append_menu_item($helpMenu, L("Show &Configuration Folder"), L('Show user configuration folder (datadir)'), sub {
            Slic3r::GUI::desktop_open_datadir_folder();
        });
        $self->_append_menu_item($helpMenu, L("Report an Issue"), L('Report an issue on the Slic3r Prusa Edition'), sub {
            Wx::LaunchDefaultBrowser('http://github.com/prusa3d/slic3r/issues/new');
        });
        $self->_append_menu_item($helpMenu, L("&About Slic3r"), L('Show about dialog'), sub {
            Slic3r::GUI::about;
        });
    }

    # menubar
    # assign menubar to frame after appending items, otherwise special items
    # will not be handled correctly
    {
        my $menubar = Wx::MenuBar->new;
        $menubar->Append($fileMenu, L("&File"));
        $menubar->Append($self->{plater_menu}, L("&Plater")) if $self->{plater_menu};
        $menubar->Append($self->{object_menu}, L("&Object")) if $self->{object_menu};
        $menubar->Append($windowMenu, L("&Window"));
        $menubar->Append($self->{viewMenu}, L("&View")) if $self->{viewMenu};
        # Add additional menus from C++
        Slic3r::GUI::add_menus($menubar, $self->{preferences_event}, $self->{lang_ch_event});
        $menubar->Append($helpMenu, L("&Help"));
        $self->SetMenuBar($menubar);
    }
}

sub is_loaded {
    my ($self) = @_;
    return $self->{loaded};
}

# Selection of a 3D object changed on the platter.
sub on_plater_selection_changed {
    my ($self, $have_selection) = @_;
    return if !defined $self->{object_menu};
    $self->{object_menu}->Enable($_->GetId, $have_selection)
        for $self->{object_menu}->GetMenuItems;
}

sub slice_to_png {
    my $self = shift;
    $self->{plater}->stop_background_process;
    $self->{plater}->async_apply_config;
    $appController->print_ctl()->slice_to_png();
}

# To perform the "Quck Slice", "Quick Slice and Save As", "Repeat last Quick Slice" and "Slice to SVG".
sub quick_slice {
    my ($self, %params) = @_;
    
    my $progress_dialog;
    eval {
        # validate configuration
        my $config = wxTheApp->{preset_bundle}->full_config();
        $config->validate;
        
        # select input file
        my $input_file;
        if (!$params{reslice}) {
            my $dialog = Wx::FileDialog->new($self, L('Choose a file to slice (STL/OBJ/AMF/3MF/PRUSA):'), 
                wxTheApp->{app_config}->get_last_dir, "", 
                &Slic3r::GUI::MODEL_WILDCARD, wxFD_OPEN | wxFD_FILE_MUST_EXIST);
            if ($dialog->ShowModal != wxID_OK) {
                $dialog->Destroy;
                return;
            }
            $input_file = $dialog->GetPaths;
            $dialog->Destroy;
            $qs_last_input_file = $input_file unless $params{export_svg};
        } else {
            if (!defined $qs_last_input_file) {
                Wx::MessageDialog->new($self, L("No previously sliced file."),
                                       L('Error'), wxICON_ERROR | wxOK)->ShowModal();
                return;
            }
            if (! -e $qs_last_input_file) {
                Wx::MessageDialog->new($self, L("Previously sliced file (").$qs_last_input_file.L(") not found."),
                                       L('File Not Found'), wxICON_ERROR | wxOK)->ShowModal();
                return;
            }
            $input_file = $qs_last_input_file;
        }
        my $input_file_basename = basename($input_file);
        wxTheApp->{app_config}->update_skein_dir(dirname($input_file));
        
        my $print_center;
        {
            my $bed_shape = Slic3r::Polygon->new_scale(@{$config->bed_shape});
            $print_center = Slic3r::Pointf->new_unscale(@{$bed_shape->bounding_box->center});
        }
        
        my $sprint = Slic3r::Print::Simple->new(
            print_center    => $print_center,
            status_cb       => sub {
                my ($percent, $message) = @_;
                $progress_dialog->Update($percent, "$message…");
            },
        );
        
        # keep model around
        my $model = Slic3r::Model->read_from_file($input_file);
        
        $sprint->apply_config($config);
        $sprint->set_model($model);
        
        # Copy the names of active presets into the placeholder parser.
        wxTheApp->{preset_bundle}->export_selections_pp($sprint->placeholder_parser);

        # select output file
        my $output_file;
        if ($params{reslice}) {
            $output_file = $qs_last_output_file if defined $qs_last_output_file;
        } elsif ($params{save_as}) {
            # The following line may die if the output_filename_format template substitution fails.
            $output_file = $sprint->output_filepath;
            $output_file =~ s/\.[gG][cC][oO][dD][eE]$/.svg/ if $params{export_svg};
            my $dlg = Wx::FileDialog->new($self, L('Save ') . ($params{export_svg} ? L('SVG') : L('G-code')) . L(' file as:'),
                wxTheApp->{app_config}->get_last_output_dir(dirname($output_file)),
                basename($output_file), $params{export_svg} ? &Slic3r::GUI::FILE_WILDCARDS->{svg} : &Slic3r::GUI::FILE_WILDCARDS->{gcode}, wxFD_SAVE | wxFD_OVERWRITE_PROMPT);
            if ($dlg->ShowModal != wxID_OK) {
                $dlg->Destroy;
                return;
            }
            $output_file = $dlg->GetPath;
            $qs_last_output_file = $output_file unless $params{export_svg};
            wxTheApp->{app_config}->update_last_output_dir(dirname($output_file));
            $dlg->Destroy;
        } elsif($params{export_png}) {
            $output_file = $sprint->output_filepath;
            $output_file =~ s/\.[gG][cC][oO][dD][eE]$/.zip/;
            # my $dlg = Wx::DirDialog->new($self, L('Choose output directory'));
            my $dlg = Wx::FileDialog->new($self, L('Save zip file as:'),
                wxTheApp->{app_config}->get_last_output_dir(dirname($output_file)),
                basename($output_file), '*.zip', wxFD_SAVE | wxFD_OVERWRITE_PROMPT);
            if ($dlg->ShowModal != wxID_OK) {
                $dlg->Destroy;
                return;
            }
            $output_file = $dlg->GetPath;
            $dlg->Destroy;
        }
        
        # show processbar dialog
        $progress_dialog = Wx::ProgressDialog->new(L('Slicing…'), L("Processing ").$input_file_basename."…", 
            100, $self, 4);
        $progress_dialog->Pulse;
        
        {
            my @warnings = ();
            local $SIG{__WARN__} = sub { push @warnings, $_[0] };
            
            $sprint->output_file($output_file);
            if ($params{export_svg}) {
                $sprint->export_svg;
            } 
            elsif($params{export_png}) {
                $sprint->export_png;
            } 
            else {
                $sprint->export_gcode;
            }
            $sprint->status_cb(undef);
            Slic3r::GUI::warning_catcher($self)->($_) for @warnings;
        }
        $progress_dialog->Destroy;
        undef $progress_dialog;
        
        my $message = $input_file_basename.L(" was successfully sliced.");
        wxTheApp->notify($message);
        Wx::MessageDialog->new($self, $message, L('Slicing Done!'), 
            wxOK | wxICON_INFORMATION)->ShowModal;
    };
    Slic3r::GUI::catch_error($self, sub { $progress_dialog->Destroy if $progress_dialog });
}

sub reslice_now {
    my ($self) = @_;
    $self->{plater}->reslice if $self->{plater};
}

sub repair_stl {
    my $self = shift;
    
    my $input_file;
    {
        my $dialog = Wx::FileDialog->new($self, L('Select the STL file to repair:'),
            wxTheApp->{app_config}->get_last_dir, "",
            &Slic3r::GUI::FILE_WILDCARDS->{stl}, wxFD_OPEN | wxFD_FILE_MUST_EXIST);
        if ($dialog->ShowModal != wxID_OK) {
            $dialog->Destroy;
            return;
        }
        $input_file = $dialog->GetPaths;
        $dialog->Destroy;
    }
    
    my $output_file = $input_file;
    {
        $output_file =~ s/\.[sS][tT][lL]$/_fixed.obj/;
        my $dlg = Wx::FileDialog->new($self, L("Save OBJ file (less prone to coordinate errors than STL) as:"), dirname($output_file),
            basename($output_file), &Slic3r::GUI::FILE_WILDCARDS->{obj}, wxFD_SAVE | wxFD_OVERWRITE_PROMPT);
        if ($dlg->ShowModal != wxID_OK) {
            $dlg->Destroy;
            return undef;
        }
        $output_file = $dlg->GetPath;
        $dlg->Destroy;
    }
    
    my $tmesh = Slic3r::TriangleMesh->new;
    $tmesh->ReadSTLFile($input_file);
    $tmesh->repair;
    $tmesh->WriteOBJFile($output_file);
    Slic3r::GUI::show_info($self, L("Your file was repaired."), L("Repair"));
}

sub export_config {
    my $self = shift;
    # Generate a cummulative configuration for the selected print, filaments and printer.    
    my $config = wxTheApp->{preset_bundle}->full_config();
    # Validate the cummulative configuration.
    eval { $config->validate; };
    Slic3r::GUI::catch_error($self) and return;
    # Ask user for the file name for the config file.
    my $dlg = Wx::FileDialog->new($self, L('Save configuration as:'),
        $last_config ? dirname($last_config) : wxTheApp->{app_config}->get_last_dir,
        $last_config ? basename($last_config) : "config.ini",
        &Slic3r::GUI::FILE_WILDCARDS->{ini}, wxFD_SAVE | wxFD_OVERWRITE_PROMPT);
    my $file = ($dlg->ShowModal == wxID_OK) ? $dlg->GetPath : undef;
    $dlg->Destroy;
    if (defined $file) {
        wxTheApp->{app_config}->update_config_dir(dirname($file));
        $last_config = $file;
        $config->save($file);
    }
}

# Load a config file containing a Print, Filament & Printer preset.
sub load_config_file {
    my ($self, $file) = @_;
    if (!$file) {
        return unless Slic3r::GUI::check_unsaved_changes;
        my $dlg = Wx::FileDialog->new($self, L('Select configuration to load:'), 
            $last_config ? dirname($last_config) : wxTheApp->{app_config}->get_last_dir,
            "config.ini",
            'INI files (*.ini, *.gcode)|*.ini;*.INI;*.gcode;*.g', wxFD_OPEN | wxFD_FILE_MUST_EXIST);
        return unless $dlg->ShowModal == wxID_OK;
        $file = $dlg->GetPaths;
        $dlg->Destroy;
    }
    eval { wxTheApp->{preset_bundle}->load_config_file($file); };
    # Dont proceed further if the config file cannot be loaded.
    return if Slic3r::GUI::catch_error($self);
    $_->load_current_preset for (values %{$self->{options_tabs}});
    wxTheApp->{app_config}->update_config_dir(dirname($file));
    $last_config = $file;
}

sub export_configbundle {
    my ($self) = @_;
    return unless Slic3r::GUI::check_unsaved_changes;
    # validate current configuration in case it's dirty
    eval { wxTheApp->{preset_bundle}->full_config->validate; };
    Slic3r::GUI::catch_error($self) and return;
    # Ask user for a file name.
    my $dlg = Wx::FileDialog->new($self, L('Save presets bundle as:'),
        $last_config ? dirname($last_config) : wxTheApp->{app_config}->get_last_dir,
        "Slic3r_config_bundle.ini", 
        &Slic3r::GUI::FILE_WILDCARDS->{ini}, wxFD_SAVE | wxFD_OVERWRITE_PROMPT);
    my $file = ($dlg->ShowModal == wxID_OK) ? $dlg->GetPath : undef;
    $dlg->Destroy;
    if (defined $file) {
        # Export the config bundle.
        wxTheApp->{app_config}->update_config_dir(dirname($file));
        eval { wxTheApp->{preset_bundle}->export_configbundle($file); };
        Slic3r::GUI::catch_error($self) and return;
    }
}

# Loading a config bundle with an external file name used to be used
# to auto-install a config bundle on a fresh user account,
# but that behavior was not documented and likely buggy.
sub load_configbundle {
    my ($self, $file, $reset_user_profile) = @_;
    return unless Slic3r::GUI::check_unsaved_changes;
    if (!$file) {
        my $dlg = Wx::FileDialog->new($self, L('Select configuration to load:'), 
            $last_config ? dirname($last_config) : wxTheApp->{app_config}->get_last_dir,
            "config.ini", 
            &Slic3r::GUI::FILE_WILDCARDS->{ini}, wxFD_OPEN | wxFD_FILE_MUST_EXIST);
        return unless $dlg->ShowModal == wxID_OK;
        $file = $dlg->GetPaths;
        $dlg->Destroy;
    }
    
    wxTheApp->{app_config}->update_config_dir(dirname($file));

    my $presets_imported = 0;
    eval { $presets_imported = wxTheApp->{preset_bundle}->load_configbundle($file); };
    Slic3r::GUI::catch_error($self) and return;

    # Load the currently selected preset into the GUI, update the preset selection box.
    foreach my $tab (values %{$self->{options_tabs}}) {
        $tab->load_current_preset;
    }
    
    my $message = sprintf L("%d presets successfully imported."), $presets_imported;
    Slic3r::GUI::show_info($self, $message);
}

# Load a provied DynamicConfig into the Print / Filament / Printer tabs, thus modifying the active preset.
# Also update the platter with the new presets.
sub load_config {
    my ($self, $config) = @_;
    $_->load_config($config) foreach values %{$self->{options_tabs}};
    $self->{plater}->on_config_change($config) if $self->{plater};
}

sub select_tab {
    my ($self, $tab) = @_;
    $self->{tabpanel}->SetSelection($tab);
}

# Set a camera direction, zoom to all objects.
sub select_view {
    my ($self, $direction) = @_;
    if (! $self->{no_plater}) {
        $self->{plater}->select_view($direction);
    }
}

sub _append_menu_item {
    my ($self, $menu, $string, $description, $cb, $id, $icon) = @_;
    $id //= &Wx::NewId();
    my $item = $menu->Append($id, $string, $description);
    $self->_set_menu_item_icon($item, $icon);
    EVT_MENU($self, $id, $cb);
    return $item;
}

sub _set_menu_item_icon {
    my ($self, $menuItem, $icon) = @_;
    # SetBitmap was not available on OS X before Wx 0.9927
    if ($icon && $menuItem->can('SetBitmap')) {
        $menuItem->SetBitmap(Wx::Bitmap->new(Slic3r::var($icon), wxBITMAP_TYPE_PNG));
    }
}

# Called after the Preferences dialog is closed and the program settings are saved.
# Update the UI based on the current preferences.
sub update_ui_from_settings {
    my ($self) = @_;
    $self->{menu_item_reslice_now}->Enable(! wxTheApp->{app_config}->get("background_processing"));
    $self->{plater}->update_ui_from_settings if ($self->{plater});
    for my $tab_name (qw(print filament printer)) {
        $self->{options_tabs}{$tab_name}->update_ui_from_settings;
    }
}

1;<|MERGE_RESOLUTION|>--- conflicted
+++ resolved
@@ -73,21 +73,6 @@
     $self->{statusbar} = Slic3r::GUI::ProgressStatusBar->new();
     $self->{statusbar}->Embed;
     $self->{statusbar}->SetStatusText(L("Version ").$Slic3r::VERSION.L(" - Remember to check for updates at http://github.com/prusa3d/slic3r/releases"));
-<<<<<<< HEAD
-    $self->SetStatusBar($self->{statusbar});
-
-    # Make the global status bar and its progress indicator available in C++
-    $appController->set_global_progress_indicator(
-        $self->{statusbar}->{prog}->GetId(),
-        $self->{statusbar}->GetId(),
-    );
-
-    $appController->set_model($self->{plater}->{model});
-    $appController->set_print($self->{plater}->{print});
-    
-=======
-
->>>>>>> f5b1729a
     # Make the global status bar and its progress indicator available in C++
     $appController->set_global_progress_indicator($self->{statusbar});
 

// #include "libslic3r/GCodeSender.hpp"
#include "slic3r/Utils/Serial.hpp"
#include "Tab.hpp"
#include "PresetHints.hpp"
#include "libslic3r/PresetBundle.hpp"
#include "libslic3r/Utils.hpp"
#include "libslic3r/Model.hpp"
#include "libslic3r/GCode/GCodeProcessor.hpp"

#include "slic3r/Utils/Http.hpp"
#include "slic3r/Utils/PrintHost.hpp"
#include "BonjourDialog.hpp"
#include "WipeTowerDialog.hpp"
#include "ButtonsDescription.hpp"
#include "Search.hpp"
#include "OG_CustomCtrl.hpp"

#include <wx/app.h>
#include <wx/button.h>
#include <wx/scrolwin.h>
#include <wx/sizer.h>

#include <wx/bmpcbox.h>
#include <wx/bmpbuttn.h>
#include <wx/treectrl.h>
#include <wx/imaglist.h>
#include <wx/settings.h>
#include <wx/filedlg.h>

#include <boost/algorithm/string/predicate.hpp>
#include <boost/algorithm/string/replace.hpp>
#include "wxExtensions.hpp"
#include "PresetComboBoxes.hpp"
#include <wx/wupdlock.h>

#include "GUI_App.hpp"
#include "GUI_ObjectList.hpp"
#include "Plater.hpp"
#include "MainFrame.hpp"
#include "format.hpp"
#include "PhysicalPrinterDialog.hpp"
#include "UnsavedChangesDialog.hpp"
#include "SavePresetDialog.hpp"
#include "MsgDialog.hpp"
#include "Notebook.hpp"

#ifdef WIN32
	#include <commctrl.h>
#endif // WIN32

namespace Slic3r {
namespace GUI {

Tab::Tab(wxBookCtrlBase* parent, const wxString& title, Preset::Type type) :
    m_parent(parent), m_title(title), m_type(type)
{
    Create(parent, wxID_ANY, wxDefaultPosition, wxDefaultSize, wxBK_LEFT | wxTAB_TRAVERSAL/*, name*/);
    this->SetFont(Slic3r::GUI::wxGetApp().normal_font());

    wxGetApp().UpdateDarkUI(this);

    m_compatible_printers.type			= Preset::TYPE_PRINTER;
    m_compatible_printers.key_list		= "compatible_printers";
    m_compatible_printers.key_condition	= "compatible_printers_condition";
    m_compatible_printers.dialog_title  = _L("Compatible printers");
    m_compatible_printers.dialog_label  = _L("Select the printers this profile is compatible with.");

    m_compatible_prints.type			= Preset::TYPE_PRINT;
    m_compatible_prints.key_list 		= "compatible_prints";
    m_compatible_prints.key_condition	= "compatible_prints_condition";
    m_compatible_prints.dialog_title 	= _L("Compatible print profiles");
    m_compatible_prints.dialog_label 	= _L("Select the print profiles this profile is compatible with.");

    wxGetApp().tabs_list.push_back(this);

    m_em_unit = em_unit(m_parent); //wxGetApp().em_unit();

    m_config_manipulation = get_config_manipulation();

    Bind(wxEVT_SIZE, ([](wxSizeEvent &evt) {
        //for (auto page : m_pages)
        //    if (! page.get()->IsShown())
        //        page->layout_valid = false;
        evt.Skip();
    }));

    m_highlighter.set_timer_owner(this, 0);
}

void Tab::set_type()
{
    if (m_name == "print")              { m_type = Slic3r::Preset::TYPE_PRINT; }
    else if (m_name == "sla_print")     { m_type = Slic3r::Preset::TYPE_SLA_PRINT; }
    else if (m_name == "filament")      { m_type = Slic3r::Preset::TYPE_FILAMENT; }
    else if (m_name == "sla_material")  { m_type = Slic3r::Preset::TYPE_SLA_MATERIAL; }
    else if (m_name == "printer")       { m_type = Slic3r::Preset::TYPE_PRINTER; }
    else                                { m_type = Slic3r::Preset::TYPE_INVALID; assert(false); }
}

// sub new
void Tab::create_preset_tab()
{
#ifdef __WINDOWS__
    SetDoubleBuffered(true);
#endif //__WINDOWS__

    m_preset_bundle = wxGetApp().preset_bundle;

    // Vertical sizer to hold the choice menu and the rest of the page.
#ifdef __WXOSX__
    auto  *main_sizer = new wxBoxSizer(wxVERTICAL);
    main_sizer->SetSizeHints(this);
    this->SetSizer(main_sizer);

    // Create additional panel to Fit() it from OnActivate()
    // It's needed for tooltip showing on OSX
    m_tmp_panel = new wxPanel(this, wxID_ANY, wxDefaultPosition, wxDefaultSize, wxBK_LEFT | wxTAB_TRAVERSAL);
    auto panel = m_tmp_panel;
    auto  sizer = new wxBoxSizer(wxVERTICAL);
    m_tmp_panel->SetSizer(sizer);
    m_tmp_panel->Layout();

    main_sizer->Add(m_tmp_panel, 1, wxEXPAND | wxALL, 0);
#else
    Tab *panel = this;
    auto  *sizer = new wxBoxSizer(wxVERTICAL);
    sizer->SetSizeHints(panel);
    panel->SetSizer(sizer);
#endif //__WXOSX__

    // preset chooser
    m_presets_choice = new TabPresetComboBox(panel, m_type);
    m_presets_choice->set_selection_changed_function([this](int selection) {
        if (!m_presets_choice->selection_is_changed_according_to_physical_printers())
        {
            if (m_type == Preset::TYPE_PRINTER && !m_presets_choice->is_selected_physical_printer())
                m_preset_bundle->physical_printers.unselect_printer();

            // select preset
            std::string preset_name = m_presets_choice->GetString(selection).ToUTF8().data();
            select_preset(Preset::remove_suffix_modified(preset_name));
        }
    });

    auto color = wxSystemSettings::GetColour(wxSYS_COLOUR_WINDOW);

    //buttons
    m_scaled_buttons.reserve(6);
    m_scaled_buttons.reserve(2);

    add_scaled_button(panel, &m_btn_compare_preset, "compare");
    add_scaled_button(panel, &m_btn_save_preset, "save");
    add_scaled_button(panel, &m_btn_delete_preset, "cross");
    if (m_type == Preset::Type::TYPE_PRINTER)
        add_scaled_button(panel, &m_btn_edit_ph_printer, "cog");

    m_show_incompatible_presets = false;
    add_scaled_bitmap(this, m_bmp_show_incompatible_presets, "flag_red");
    add_scaled_bitmap(this, m_bmp_hide_incompatible_presets, "flag_green");

    add_scaled_button(panel, &m_btn_hide_incompatible_presets, m_bmp_hide_incompatible_presets.name());

    m_btn_compare_preset->SetToolTip(_L("Compare this preset with some another"));
    // TRN "Save current Settings"
    m_btn_save_preset->SetToolTip(from_u8((boost::format(_utf8(L("Save current %s"))) % m_title).str()));
    m_btn_delete_preset->SetToolTip(_(L("Delete this preset")));
    m_btn_delete_preset->Hide();

    add_scaled_button(panel, &m_question_btn, "question");
    m_question_btn->SetToolTip(_(L("Hover the cursor over buttons to find more information \n"
                                   "or click this button.")));

    add_scaled_button(panel, &m_search_btn, "search");
    m_search_btn->SetToolTip(format_wxstr(_L("Search in settings [%1%]"), "Ctrl+F"));

    // Bitmaps to be shown on the "Revert to system" aka "Lock to system" button next to each input field.
    add_scaled_bitmap(this, m_bmp_value_lock  , "lock_closed");
    add_scaled_bitmap(this, m_bmp_value_unlock, "lock_open");
    m_bmp_non_system = &m_bmp_white_bullet;
    // Bitmaps to be shown on the "Undo user changes" button next to each input field.
    add_scaled_bitmap(this, m_bmp_value_revert, "undo");
    add_scaled_bitmap(this, m_bmp_white_bullet, "dot");

    fill_icon_descriptions();
    set_tooltips_text();

    add_scaled_button(panel, &m_undo_btn,        m_bmp_white_bullet.name());
    add_scaled_button(panel, &m_undo_to_sys_btn, m_bmp_white_bullet.name());

    m_undo_btn->Bind(wxEVT_BUTTON, ([this](wxCommandEvent) { on_roll_back_value(); }));
    m_undo_to_sys_btn->Bind(wxEVT_BUTTON, ([this](wxCommandEvent) { on_roll_back_value(true); }));
    m_question_btn->Bind(wxEVT_BUTTON, [this](wxCommandEvent) {
        ButtonsDescription dlg(this, m_icon_descriptions);
        if (dlg.ShowModal() == wxID_OK)
            wxGetApp().update_label_colours();
    });
    m_search_btn->Bind(wxEVT_BUTTON, [](wxCommandEvent) { wxGetApp().plater()->search(false); });

    // Colors for ui "decoration"
    m_sys_label_clr			= wxGetApp().get_label_clr_sys();
    m_modified_label_clr	= wxGetApp().get_label_clr_modified();
    m_default_text_clr		= wxGetApp().get_label_clr_default();

#ifdef _MSW_DARK_MODE
    // Sizer with buttons for mode changing
    if (wxGetApp().tabs_as_menu())
#endif
        m_mode_sizer = new ModeSizer(panel, int (0.5*em_unit(this)));

    const float scale_factor = /*wxGetApp().*/em_unit(this)*0.1;// GetContentScaleFactor();
    m_hsizer = new wxBoxSizer(wxHORIZONTAL);
    sizer->Add(m_hsizer, 0, wxEXPAND | wxBOTTOM, 3);
    m_hsizer->Add(m_presets_choice, 0, wxLEFT | wxRIGHT | wxTOP | wxALIGN_CENTER_VERTICAL, 3);
    m_hsizer->AddSpacer(int(4*scale_factor));
    m_hsizer->Add(m_btn_save_preset, 0, wxALIGN_CENTER_VERTICAL);
    m_hsizer->AddSpacer(int(4 * scale_factor));
    m_hsizer->Add(m_btn_delete_preset, 0, wxALIGN_CENTER_VERTICAL);
    if (m_btn_edit_ph_printer) {
        m_hsizer->AddSpacer(int(4 * scale_factor));
        m_hsizer->Add(m_btn_edit_ph_printer, 0, wxALIGN_CENTER_VERTICAL);
    }
    m_hsizer->AddSpacer(int(/*16*/8 * scale_factor));
    m_hsizer->Add(m_btn_hide_incompatible_presets, 0, wxALIGN_CENTER_VERTICAL);
    m_hsizer->AddSpacer(int(8 * scale_factor));
    m_hsizer->Add(m_question_btn, 0, wxALIGN_CENTER_VERTICAL);
    m_hsizer->AddSpacer(int(32 * scale_factor));
    m_hsizer->Add(m_undo_to_sys_btn, 0, wxALIGN_CENTER_VERTICAL);
    m_hsizer->Add(m_undo_btn, 0, wxALIGN_CENTER_VERTICAL);
    m_hsizer->AddSpacer(int(32 * scale_factor));
    m_hsizer->Add(m_search_btn, 0, wxALIGN_CENTER_VERTICAL);
    m_hsizer->AddSpacer(int(8*scale_factor));
    m_hsizer->Add(m_btn_compare_preset, 0, wxALIGN_CENTER_VERTICAL);
    m_hsizer->AddSpacer(int(16*scale_factor));
    // m_hsizer->AddStretchSpacer(32);
    // StretchSpacer has a strange behavior under OSX, so
    // There is used just additional sizer for m_mode_sizer with right alignment
    if (m_mode_sizer) {
        auto mode_sizer = new wxBoxSizer(wxVERTICAL);
        // Don't set the 2nd parameter to 1, making the sizer rubbery scalable in Y axis may lead 
        // to wrong vertical size assigned to wxBitmapComboBoxes, see GH issue #7176.
        mode_sizer->Add(m_mode_sizer, 0, wxALIGN_RIGHT);
        m_hsizer->Add(mode_sizer, 1, wxALIGN_CENTER_VERTICAL | wxRIGHT, wxOSX ? 15 : 10);
    }

    //Horizontal sizer to hold the tree and the selected page.
    m_hsizer = new wxBoxSizer(wxHORIZONTAL);
    sizer->Add(m_hsizer, 1, wxEXPAND, 0);

    //left vertical sizer
    m_left_sizer = new wxBoxSizer(wxVERTICAL);
    m_hsizer->Add(m_left_sizer, 0, wxEXPAND | wxLEFT | wxTOP | wxBOTTOM, 3);

    // tree
    m_treectrl = new wxTreeCtrl(panel, wxID_ANY, wxDefaultPosition, wxSize(20 * m_em_unit, -1),
        wxTR_NO_BUTTONS | wxTR_HIDE_ROOT | wxTR_SINGLE | wxTR_NO_LINES | wxBORDER_SUNKEN | wxWANTS_CHARS);
    m_left_sizer->Add(m_treectrl, 1, wxEXPAND);
    const int img_sz = int(16 * scale_factor + 0.5f);
    m_icons = new wxImageList(img_sz, img_sz, true, 1);
    // Index of the last icon inserted into $self->{icons}.
    m_icon_count = -1;
    m_treectrl->AssignImageList(m_icons);
    m_treectrl->AddRoot("root");
    m_treectrl->SetIndent(0);
    wxGetApp().UpdateDarkUI(m_treectrl);

    // Delay processing of the following handler until the message queue is flushed.
    // This helps to process all the cursor key events on Windows in the tree control,
    // so that the cursor jumps to the last item.
    m_treectrl->Bind(wxEVT_TREE_SEL_CHANGED, [this](wxTreeEvent&) {
#ifdef __linux__
        // Events queue is opposite On Linux. wxEVT_SET_FOCUS invokes after wxEVT_TREE_SEL_CHANGED,
        // and a result wxEVT_KILL_FOCUS doesn't invoke for the TextCtrls.
        // see https://github.com/prusa3d/PrusaSlicer/issues/5720
        // So, call SetFocus explicitly for this control before changing of the selection
        m_treectrl->SetFocus();
#endif
            if (!m_disable_tree_sel_changed_event && !m_pages.empty()) {
                if (m_page_switch_running)
                    m_page_switch_planned = true;
                else {
                    m_page_switch_running = true;
                    do {
                        m_page_switch_planned = false;
                        m_treectrl->Update();
                    } while (this->tree_sel_change_delayed());
                    m_page_switch_running = false;
                }
            }
        });

    m_treectrl->Bind(wxEVT_KEY_DOWN, &Tab::OnKeyDown, this);

    // Initialize the page.
#ifdef __WXOSX__
    auto page_parent = m_tmp_panel;
#else
    auto page_parent = this;
#endif

    m_page_view = new wxScrolledWindow(page_parent, wxID_ANY, wxDefaultPosition, wxDefaultSize, wxTAB_TRAVERSAL);
    m_page_sizer = new wxBoxSizer(wxVERTICAL);
    m_page_view->SetSizer(m_page_sizer);
    m_page_view->SetScrollbars(1, 20, 1, 2);
    m_hsizer->Add(m_page_view, 1, wxEXPAND | wxLEFT, 5);

    m_btn_compare_preset->Bind(wxEVT_BUTTON, ([this](wxCommandEvent e) { compare_preset(); }));
    m_btn_save_preset->Bind(wxEVT_BUTTON, ([this](wxCommandEvent e) { save_preset(); }));
    m_btn_delete_preset->Bind(wxEVT_BUTTON, ([this](wxCommandEvent e) { delete_preset(); }));
    m_btn_hide_incompatible_presets->Bind(wxEVT_BUTTON, ([this](wxCommandEvent e) {
        toggle_show_hide_incompatible();
    }));

    if (m_btn_edit_ph_printer)
        m_btn_edit_ph_printer->Bind(wxEVT_BUTTON, [this](wxCommandEvent e) {
            if (m_preset_bundle->physical_printers.has_selection())
                m_presets_choice->edit_physical_printer();
            else
                m_presets_choice->add_physical_printer();
        });

    // Initialize the DynamicPrintConfig by default keys/values.
    build();

    // ys_FIXME: Following should not be needed, the function will be called later
    // (update_mode->update_visibility->rebuild_page_tree). This does not work, during the
    // second call of rebuild_page_tree m_treectrl->GetFirstVisibleItem(); returns zero
    // for some unknown reason (and the page is not refreshed until user does a selection).
    rebuild_page_tree();

    m_completed = true;
}

void Tab::add_scaled_button(wxWindow* parent,
                            ScalableButton** btn,
                            const std::string& icon_name,
                            const wxString& label/* = wxEmptyString*/,
                            long style /*= wxBU_EXACTFIT | wxNO_BORDER*/)
{
    *btn = new ScalableButton(parent, wxID_ANY, icon_name, label, wxDefaultSize, wxDefaultPosition, style, true);
    m_scaled_buttons.push_back(*btn);
}

void Tab::add_scaled_bitmap(wxWindow* parent,
                            ScalableBitmap& bmp,
                            const std::string& icon_name)
{
    bmp = ScalableBitmap(parent, icon_name);
    m_scaled_bitmaps.push_back(&bmp);
}

void Tab::load_initial_data()
{
    m_config = &m_presets->get_edited_preset().config;
    bool has_parent = m_presets->get_selected_preset_parent() != nullptr;
    m_bmp_non_system = has_parent ? &m_bmp_value_unlock : &m_bmp_white_bullet;
    m_ttg_non_system = has_parent ? &m_ttg_value_unlock : &m_ttg_white_bullet_ns;
    m_tt_non_system  = has_parent ? &m_tt_value_unlock  : &m_ttg_white_bullet_ns;
}

Slic3r::GUI::PageShp Tab::add_options_page(const wxString& title, const std::string& icon, bool is_extruder_pages /*= false*/)
{
    // Index of icon in an icon list $self->{icons}.
    auto icon_idx = 0;
    if (!icon.empty()) {
        icon_idx = (m_icon_index.find(icon) == m_icon_index.end()) ? -1 : m_icon_index.at(icon);
        if (icon_idx == -1) {
            // Add a new icon to the icon list.
            m_scaled_icons_list.push_back(ScalableBitmap(this, icon));
            m_icons->Add(m_scaled_icons_list.back().bmp());
            icon_idx = ++m_icon_count;
            m_icon_index[icon] = icon_idx;
        }

        if (m_category_icon.find(title) == m_category_icon.end()) {
            // Add new category to the category_to_icon list.
            m_category_icon[title] = icon;
        }
    }
    // Initialize the page.
    PageShp page(new Page(m_page_view, title, icon_idx));
//	page->SetBackgroundStyle(wxBG_STYLE_SYSTEM);
#ifdef __WINDOWS__
//	page->SetDoubleBuffered(true);
#endif //__WINDOWS__

    if (!is_extruder_pages)
        m_pages.push_back(page);

    page->set_config(m_config);
    return page;
}

// Names of categories is save in English always. We translate them only for UI.
// But category "Extruder n" can't be translated regularly (using _()), so
// just for this category we should splite the title and translate "Extruder" word separately
wxString Tab::translate_category(const wxString& title, Preset::Type preset_type)
{
    if (preset_type == Preset::TYPE_PRINTER && title.Contains("Extruder ")) {
        return _("Extruder") + title.SubString(8, title.Last());
    }
    return _(title);
}

void Tab::OnActivate()
{
    wxWindowUpdateLocker noUpdates(this);
#ifdef __WXOSX__
//    wxWindowUpdateLocker noUpdates(this);
    auto size = GetSizer()->GetSize();
    m_tmp_panel->GetSizer()->SetMinSize(size.x + m_size_move, size.y);
    Fit();
    m_size_move *= -1;
#endif // __WXOSX__

#ifdef __WXMSW__
    // Workaround for tooltips over Tree Controls displayed over excessively long
    // tree control items, stealing the window focus.
    //
    // In case the Tab was reparented from the MainFrame to the floating dialog,
    // the tooltip created by the Tree Control before reparenting is not reparented, 
    // but it still points to the MainFrame. If the tooltip pops up, the MainFrame 
    // is incorrectly focussed, stealing focus from the floating dialog.
    //
    // The workaround is to delete the tooltip control.
    // Vojtech tried to reparent the tooltip control, but it did not work,
    // and if the Tab was later reparented back to MainFrame, the tooltip was displayed
    // at an incorrect position, therefore it is safer to just discard the tooltip control
    // altogether.
    HWND hwnd_tt = TreeView_GetToolTips(m_treectrl->GetHandle());
    if (hwnd_tt) {
	    HWND hwnd_toplevel 	= find_toplevel_parent(m_treectrl)->GetHandle();
	    HWND hwnd_parent 	= ::GetParent(hwnd_tt);
	    if (hwnd_parent != hwnd_toplevel) {
	    	::DestroyWindow(hwnd_tt);
			TreeView_SetToolTips(m_treectrl->GetHandle(), nullptr);
	    }
    }
#endif

    // create controls on active page
    activate_selected_page([](){});
    m_hsizer->Layout();

#ifdef _MSW_DARK_MODE
    // Because of DarkMode we use our own Notebook (inherited from wxSiplebook) instead of wxNotebook
    // And it looks like first Layout of the page doesn't update a size of the m_presets_choice
    // So we have to set correct size explicitely
    if (wxSize ok_sz = wxSize(35 * m_em_unit, m_presets_choice->GetBestSize().y);
        ok_sz != m_presets_choice->GetSize()) {
        m_presets_choice->SetMinSize(ok_sz);
        m_presets_choice->SetSize(ok_sz);
        GetSizer()->GetItem(size_t(0))->GetSizer()->Layout();
        if (wxGetApp().tabs_as_menu())
            m_presets_choice->update();
    }
#endif // _MSW_DARK_MODE
    Refresh();
}

void Tab::update_label_colours()
{
    m_default_text_clr = wxGetApp().get_label_clr_default();
    if (m_sys_label_clr == wxGetApp().get_label_clr_sys() && m_modified_label_clr == wxGetApp().get_label_clr_modified())
        return;
    m_sys_label_clr = wxGetApp().get_label_clr_sys();
    m_modified_label_clr = wxGetApp().get_label_clr_modified();

    //update options "decoration"
    for (const auto& opt : m_options_list)
    {
        const wxColour *color = &m_sys_label_clr;

        // value isn't equal to system value
        if ((opt.second & osSystemValue) == 0) {
            // value is equal to last saved
            if ((opt.second & osInitValue) != 0)
                color = &m_default_text_clr;
            // value is modified
            else
                color = &m_modified_label_clr;
        }
<<<<<<< HEAD
        if (opt.first == "bed_shape"            || opt.first == "filament_ramming_parameters" || 
            opt.first == "compatible_prints"    || opt.first == "compatible_printers"           ) {
            if (Line* line = get_line(opt.first))
                line->set_label_colour(color);
=======
        if (PresetCollection::is_independent_from_extruder_number_option(opt.first)) {
            if (m_colored_Label_colors.find(opt.first) != m_colored_Label_colors.end())
                m_colored_Label_colors.at(opt.first) = *color;
>>>>>>> 2cc20594
            continue;
        }

        Field* field = get_field(opt.first);
        if (field == nullptr) continue;
        field->set_label_colour(color);
    }

    auto cur_item = m_treectrl->GetFirstVisibleItem();
    if (!cur_item || !m_treectrl->IsVisible(cur_item))
        return;
    while (cur_item) {
        auto title = m_treectrl->GetItemText(cur_item);
        for (auto page : m_pages)
        {
            if (translate_category(page->title(), m_type) != title)
                continue;

            const wxColor *clr = !page->m_is_nonsys_values ? &m_sys_label_clr :
                page->m_is_modified_values ? &m_modified_label_clr :
                &m_default_text_clr;

            m_treectrl->SetItemTextColour(cur_item, *clr);
            break;
        }
        cur_item = m_treectrl->GetNextVisible(cur_item);
    }

    decorate();
}

void Tab::decorate()
{
    for (const auto& opt : m_options_list)
    {
        Field*      field = nullptr;
        bool        option_without_field = false;

<<<<<<< HEAD
        if (opt.first == "bed_shape" || opt.first == "filament_ramming_parameters" ||
            opt.first == "compatible_prints" || opt.first == "compatible_printers")
            option_without_field = true;
=======
        if(PresetCollection::is_independent_from_extruder_number_option(opt.first))
            colored_label_clr = (m_colored_Label_colors.find(opt.first) == m_colored_Label_colors.end()) ? nullptr : &m_colored_Label_colors.at(opt.first);
>>>>>>> 2cc20594

        if (!option_without_field) {
            field = get_field(opt.first);
            if (!field)
                continue;
        }

        bool is_nonsys_value = false;
        bool is_modified_value = true;
        const ScalableBitmap* sys_icon  = &m_bmp_value_lock;
        const ScalableBitmap* icon      = &m_bmp_value_revert;

        const wxColour* color = m_is_default_preset ? &m_default_text_clr : &m_sys_label_clr;

        const wxString* sys_tt  = &m_tt_value_lock;
        const wxString* tt      = &m_tt_value_revert;

        // value isn't equal to system value
        if ((opt.second & osSystemValue) == 0) {
            is_nonsys_value = true;
            sys_icon = m_bmp_non_system;
            sys_tt = m_tt_non_system;
            // value is equal to last saved
            if ((opt.second & osInitValue) != 0)
                color = &m_default_text_clr;
            // value is modified
            else
                color = &m_modified_label_clr;
        }
        if ((opt.second & osInitValue) != 0)
        {
            is_modified_value = false;
            icon = &m_bmp_white_bullet;
            tt = &m_tt_white_bullet;
        }

        if (option_without_field) {
            if (Line* line = get_line(opt.first)) {
                line->set_undo_bitmap(icon);
                line->set_undo_to_sys_bitmap(sys_icon);
                line->set_undo_tooltip(tt);
                line->set_undo_to_sys_tooltip(sys_tt);
                line->set_label_colour(color);
            }
            continue;
        }
        
        field->m_is_nonsys_value = is_nonsys_value;
        field->m_is_modified_value = is_modified_value;
        field->set_undo_bitmap(icon);
        field->set_undo_to_sys_bitmap(sys_icon);
        field->set_undo_tooltip(tt);
        field->set_undo_to_sys_tooltip(sys_tt);
        field->set_label_colour(color);
    }

    if (m_active_page)
        m_active_page->refresh();
}

// Update UI according to changes
void Tab::update_changed_ui()
{
    if (m_postpone_update_ui)
        return;

    const bool deep_compare = (m_type == Slic3r::Preset::TYPE_PRINTER || m_type == Slic3r::Preset::TYPE_SLA_MATERIAL);
    auto dirty_options = m_presets->current_dirty_options(deep_compare);
    auto nonsys_options = m_presets->current_different_from_parent_options(deep_compare);
    if (m_type == Preset::TYPE_PRINTER && static_cast<TabPrinter*>(this)->m_printer_technology == ptFFF) {
        TabPrinter* tab = static_cast<TabPrinter*>(this);
        if (tab->m_initial_extruders_count != tab->m_extruders_count)
            dirty_options.emplace_back("extruders_count");
        if (tab->m_sys_extruders_count != tab->m_extruders_count)
            nonsys_options.emplace_back("extruders_count");
    }

    for (auto& it : m_options_list)
        it.second = m_opt_status_value;

    for (auto opt_key : dirty_options)	m_options_list[opt_key] &= ~osInitValue;
    for (auto opt_key : nonsys_options)	m_options_list[opt_key] &= ~osSystemValue;

    decorate();

    wxTheApp->CallAfter([this]() {
        if (parent()) //To avoid a crash, parent should be exist for a moment of a tree updating
            update_changed_tree_ui();
    });
}

void Tab::init_options_list()
{
    if (!m_options_list.empty())
        m_options_list.clear();

    for (const std::string& opt_key : m_config->keys())
        m_options_list.emplace(opt_key, m_opt_status_value);
}

template<class T>
void add_correct_opts_to_options_list(const std::string &opt_key, std::map<std::string, int>& map, Tab *tab, const int& value)
{
    T *opt_cur = static_cast<T*>(tab->m_config->option(opt_key));
    for (size_t i = 0; i < opt_cur->values.size(); i++)
        map.emplace(opt_key + "#" + std::to_string(i), value);
}

void TabPrinter::init_options_list()
{
    if (!m_options_list.empty())
        m_options_list.clear();

    for (const std::string& opt_key : m_config->keys())
    {
        if (opt_key == "bed_shape" || opt_key == "thumbnails") {
            m_options_list.emplace(opt_key, m_opt_status_value);
            continue;
        }
        switch (m_config->option(opt_key)->type())
        {
        case coInts:	add_correct_opts_to_options_list<ConfigOptionInts		>(opt_key, m_options_list, this, m_opt_status_value);	break;
        case coBools:	add_correct_opts_to_options_list<ConfigOptionBools		>(opt_key, m_options_list, this, m_opt_status_value);	break;
        case coFloats:	add_correct_opts_to_options_list<ConfigOptionFloats		>(opt_key, m_options_list, this, m_opt_status_value);	break;
        case coStrings:	add_correct_opts_to_options_list<ConfigOptionStrings	>(opt_key, m_options_list, this, m_opt_status_value);	break;
        case coPercents:add_correct_opts_to_options_list<ConfigOptionPercents	>(opt_key, m_options_list, this, m_opt_status_value);	break;
        case coPoints:	add_correct_opts_to_options_list<ConfigOptionPoints		>(opt_key, m_options_list, this, m_opt_status_value);	break;
        default:		m_options_list.emplace(opt_key, m_opt_status_value);		break;
        }
    }
    if (m_printer_technology == ptFFF)
        m_options_list.emplace("extruders_count", m_opt_status_value);
}

void TabPrinter::msw_rescale()
{
    Tab::msw_rescale();

    if (m_reset_to_filament_color)
        m_reset_to_filament_color->msw_rescale();

    Layout();
}

void TabSLAMaterial::init_options_list()
{
    if (!m_options_list.empty())
        m_options_list.clear();

    for (const std::string& opt_key : m_config->keys())
    {
        if (opt_key == "compatible_prints" || opt_key == "compatible_printers") {
            m_options_list.emplace(opt_key, m_opt_status_value);
            continue;
        }
        switch (m_config->option(opt_key)->type())
        {
        case coInts:	add_correct_opts_to_options_list<ConfigOptionInts		>(opt_key, m_options_list, this, m_opt_status_value);	break;
        case coBools:	add_correct_opts_to_options_list<ConfigOptionBools		>(opt_key, m_options_list, this, m_opt_status_value);	break;
        case coFloats:	add_correct_opts_to_options_list<ConfigOptionFloats		>(opt_key, m_options_list, this, m_opt_status_value);	break;
        case coStrings:	add_correct_opts_to_options_list<ConfigOptionStrings	>(opt_key, m_options_list, this, m_opt_status_value);	break;
        case coPercents:add_correct_opts_to_options_list<ConfigOptionPercents	>(opt_key, m_options_list, this, m_opt_status_value);	break;
        case coPoints:	add_correct_opts_to_options_list<ConfigOptionPoints		>(opt_key, m_options_list, this, m_opt_status_value);	break;
        default:		m_options_list.emplace(opt_key, m_opt_status_value);		break;
        }
    }
}

void Tab::get_sys_and_mod_flags(const std::string& opt_key, bool& sys_page, bool& modified_page)
{
    auto opt = m_options_list.find(opt_key);
    if (opt == m_options_list.end()) 
        return;

    if (sys_page) sys_page = (opt->second & osSystemValue) != 0;
    modified_page |= (opt->second & osInitValue) == 0;
}

void Tab::update_changed_tree_ui()
{
    if (m_options_list.empty())
        return;
    auto cur_item = m_treectrl->GetFirstVisibleItem();
    if (!cur_item || !m_treectrl->IsVisible(cur_item))
        return;

    auto selected_item = m_treectrl->GetSelection();
    auto selection = selected_item ? m_treectrl->GetItemText(selected_item) : "";

    while (cur_item) {
        auto title = m_treectrl->GetItemText(cur_item);
        for (auto page : m_pages)
        {
            if (translate_category(page->title(), m_type) != title)
                continue;
            bool sys_page = true;
            bool modified_page = false;
            if (page->title() == "General") {
                std::initializer_list<const char*> optional_keys{ "extruders_count", "bed_shape" };
                for (auto &opt_key : optional_keys) {
                    get_sys_and_mod_flags(opt_key, sys_page, modified_page);
                }
            }
            if (m_type == Preset::TYPE_FILAMENT && page->title() == "Advanced") {
                get_sys_and_mod_flags("filament_ramming_parameters", sys_page, modified_page);
            }
            if (page->title() == "Dependencies") {
                if (m_type == Slic3r::Preset::TYPE_PRINTER) {
                    sys_page = m_presets->get_selected_preset_parent() != nullptr;
                    modified_page = false;
                } else {
                    if (m_type == Slic3r::Preset::TYPE_FILAMENT || m_type == Slic3r::Preset::TYPE_SLA_MATERIAL)
                        get_sys_and_mod_flags("compatible_prints", sys_page, modified_page);
                    get_sys_and_mod_flags("compatible_printers", sys_page, modified_page);
                }
            }
            for (auto group : page->m_optgroups)
            {
                if (!sys_page && modified_page)
                    break;
                for (const auto &kvp : group->opt_map()) {
                    const std::string& opt_key = kvp.first;
                    get_sys_and_mod_flags(opt_key, sys_page, modified_page);
                }
            }

            const wxColor *clr = sys_page		?	(m_is_default_preset ? &m_default_text_clr : &m_sys_label_clr) :
                                 modified_page	?	&m_modified_label_clr :
                                                    &m_default_text_clr;

            if (page->set_item_colour(clr))
                m_treectrl->SetItemTextColour(cur_item, *clr);

            page->m_is_nonsys_values = !sys_page;
            page->m_is_modified_values = modified_page;

            if (selection == title) {
                m_is_nonsys_values = page->m_is_nonsys_values;
                m_is_modified_values = page->m_is_modified_values;
            }
            break;
        }
        auto next_item = m_treectrl->GetNextVisible(cur_item);
        cur_item = next_item;
    }
    update_undo_buttons();
}

void Tab::update_undo_buttons()
{
    m_undo_btn->        SetBitmap_(m_is_modified_values ? m_bmp_value_revert: m_bmp_white_bullet);
    m_undo_to_sys_btn-> SetBitmap_(m_is_nonsys_values   ? *m_bmp_non_system : m_bmp_value_lock);

    m_undo_btn->SetToolTip(m_is_modified_values ? m_ttg_value_revert : m_ttg_white_bullet);
    m_undo_to_sys_btn->SetToolTip(m_is_nonsys_values ? *m_ttg_non_system : m_ttg_value_lock);
}

void Tab::on_roll_back_value(const bool to_sys /*= true*/)
{
    if (!m_active_page) return;

    int os;
    if (to_sys)	{
        if (!m_is_nonsys_values) return;
        os = osSystemValue;
    }
    else {
        if (!m_is_modified_values) return;
        os = osInitValue;
    }

    m_postpone_update_ui = true;

    for (auto group : m_active_page->m_optgroups) {
        if (group->title == "Capabilities") {
            if ((m_options_list["extruders_count"] & os) == 0)
                to_sys ? group->back_to_sys_value("extruders_count") : group->back_to_initial_value("extruders_count");
        }
        if (group->title == "Size and coordinates") {
            if ((m_options_list["bed_shape"] & os) == 0) {
                to_sys ? group->back_to_sys_value("bed_shape") : group->back_to_initial_value("bed_shape");
                load_key_value("bed_shape", true/*some value*/, true);
            }
        }
        if (group->title == "Toolchange parameters with single extruder MM printers") {
            if ((m_options_list["filament_ramming_parameters"] & os) == 0)
                to_sys ? group->back_to_sys_value("filament_ramming_parameters") : group->back_to_initial_value("filament_ramming_parameters");
        }
        if (group->title == "G-code Substitutions") {
            if ((m_options_list["gcode_substitutions"] & os) == 0) {
                to_sys ? group->back_to_sys_value("gcode_substitutions") : group->back_to_initial_value("gcode_substitutions");
                load_key_value("gcode_substitutions", true/*some value*/, true);
            }
        }
        if (group->title == "Profile dependencies") {
            // "compatible_printers" option doesn't exists in Printer Settimgs Tab
            if (m_type != Preset::TYPE_PRINTER && (m_options_list["compatible_printers"] & os) == 0) {
                to_sys ? group->back_to_sys_value("compatible_printers") : group->back_to_initial_value("compatible_printers");
                load_key_value("compatible_printers", true/*some value*/, true);

                bool is_empty = m_config->option<ConfigOptionStrings>("compatible_printers")->values.empty();
                m_compatible_printers.checkbox->SetValue(is_empty);
                is_empty ? m_compatible_printers.btn->Disable() : m_compatible_printers.btn->Enable();
            }
            // "compatible_prints" option exists only in Filament Settimgs and Materials Tabs
            if ((m_type == Preset::TYPE_FILAMENT || m_type == Preset::TYPE_SLA_MATERIAL) && (m_options_list["compatible_prints"] & os) == 0) {
                to_sys ? group->back_to_sys_value("compatible_prints") : group->back_to_initial_value("compatible_prints");
                load_key_value("compatible_prints", true/*some value*/, true);

                bool is_empty = m_config->option<ConfigOptionStrings>("compatible_prints")->values.empty();
                m_compatible_prints.checkbox->SetValue(is_empty);
                is_empty ? m_compatible_prints.btn->Disable() : m_compatible_prints.btn->Enable();
            }
        }
        for (const auto &kvp : group->opt_map()) {
            const std::string& opt_key = kvp.first;
            if ((m_options_list[opt_key] & os) == 0)
                to_sys ? group->back_to_sys_value(opt_key) : group->back_to_initial_value(opt_key);
        }
    }

    m_postpone_update_ui = false;

    // When all values are rolled, then we have to update whole tab in respect to the reverted values
    update();

    update_changed_ui();
}

// Update the combo box label of the selected preset based on its "dirty" state,
// comparing the selected preset config with $self->{config}.
void Tab::update_dirty()
{
    m_presets_choice->update_dirty();
    on_presets_changed();
    update_changed_ui();
}

void Tab::update_tab_ui()
{
    m_presets_choice->update();
}

// Load a provied DynamicConfig into the tab, modifying the active preset.
// This could be used for example by setting a Wipe Tower position by interactive manipulation in the 3D view.
void Tab::load_config(const DynamicPrintConfig& config)
{
    bool modified = 0;
    for(auto opt_key : m_config->diff(config)) {
        m_config->set_key_value(opt_key, config.option(opt_key)->clone());
        modified = 1;
    }
    if (modified) {
        update_dirty();
        //# Initialize UI components with the config values.
        reload_config();
        update();
    }
}

// Reload current $self->{config} (aka $self->{presets}->edited_preset->config) into the UI fields.
void Tab::reload_config()
{
    if (m_active_page)
        m_active_page->reload_config();
}

void Tab::update_mode()
{
    m_mode = wxGetApp().get_mode();

    // update mode for ModeSizer
    if (m_mode_sizer)
        m_mode_sizer->SetMode(m_mode);

    update_visibility();

    update_changed_tree_ui();
}

void Tab::update_visibility()
{
    Freeze(); // There is needed Freeze/Thaw to avoid a flashing after Show/Layout

    for (auto page : m_pages)
        page->update_visibility(m_mode, page.get() == m_active_page);
    rebuild_page_tree();

    if (m_type == Preset::TYPE_SLA_PRINT || m_type == Preset::TYPE_PRINT)
        update_description_lines();

    Layout();
    Thaw();
}

void Tab::msw_rescale()
{
    m_em_unit = em_unit(m_parent);

    if (m_mode_sizer)
        m_mode_sizer->msw_rescale();
    m_presets_choice->msw_rescale();

    m_treectrl->SetMinSize(wxSize(20 * m_em_unit, -1));

    // rescale buttons and cached bitmaps
    for (const auto btn : m_scaled_buttons)
        btn->msw_rescale();
    for (const auto bmp : m_scaled_bitmaps)
        bmp->msw_rescale();

    if (m_detach_preset_btn)
        m_detach_preset_btn->msw_rescale();

    // rescale icons for tree_ctrl
    for (ScalableBitmap& bmp : m_scaled_icons_list)
        bmp.msw_rescale();
    // recreate and set new ImageList for tree_ctrl
    m_icons->RemoveAll();
    m_icons = new wxImageList(m_scaled_icons_list.front().bmp().GetWidth(), m_scaled_icons_list.front().bmp().GetHeight());
    for (ScalableBitmap& bmp : m_scaled_icons_list)
        m_icons->Add(bmp.bmp());
    m_treectrl->AssignImageList(m_icons);

    // rescale options_groups
    if (m_active_page)
        m_active_page->msw_rescale();

    Layout();
}

void Tab::sys_color_changed()
{
    m_presets_choice->sys_color_changed();

    // update buttons and cached bitmaps
    for (const auto btn : m_scaled_buttons)
        btn->msw_rescale();
    for (const auto bmp : m_scaled_bitmaps)
        bmp->msw_rescale();
    if (m_detach_preset_btn)
        m_detach_preset_btn->msw_rescale();

    // update icons for tree_ctrl
    for (ScalableBitmap& bmp : m_scaled_icons_list)
        bmp.msw_rescale();
    // recreate and set new ImageList for tree_ctrl
    m_icons->RemoveAll();
    m_icons = new wxImageList(m_scaled_icons_list.front().bmp().GetWidth(), m_scaled_icons_list.front().bmp().GetHeight());
    for (ScalableBitmap& bmp : m_scaled_icons_list)
        m_icons->Add(bmp.bmp());
    m_treectrl->AssignImageList(m_icons);

    // Colors for ui "decoration"
    update_label_colours();
#ifdef _WIN32
    wxWindowUpdateLocker noUpdates(this);
    if (m_mode_sizer)
        m_mode_sizer->msw_rescale();
    wxGetApp().UpdateDarkUI(this);
    wxGetApp().UpdateDarkUI(m_treectrl);
#endif
    update_changed_tree_ui();

    // update options_groups
    if (m_active_page)
        m_active_page->sys_color_changed();

    Layout();
}

Field* Tab::get_field(const t_config_option_key& opt_key, int opt_index/* = -1*/) const
{
    return m_active_page ? m_active_page->get_field(opt_key, opt_index) : nullptr;
}

Line* Tab::get_line(const t_config_option_key& opt_key)
{
    return m_active_page ? m_active_page->get_line(opt_key) : nullptr;
}

std::pair<OG_CustomCtrl*, bool*> Tab::get_custom_ctrl_with_blinking_ptr(const t_config_option_key& opt_key, int opt_index/* = -1*/)
{
    if (!m_active_page)
        return {nullptr, nullptr};

    std::pair<OG_CustomCtrl*, bool*> ret = {nullptr, nullptr};

    for (auto opt_group : m_active_page->m_optgroups) {
        ret = opt_group->get_custom_ctrl_with_blinking_ptr(opt_key, opt_index);
        if (ret.first && ret.second)
            break;
    }
    return ret;
}

Field* Tab::get_field(const t_config_option_key& opt_key, Page** selected_page, int opt_index/* = -1*/)
{
    Field* field = nullptr;
    for (auto page : m_pages) {
        field = page->get_field(opt_key, opt_index);
        if (field != nullptr) {
            *selected_page = page.get();
            return field;
        }
    }
    return field;
}

void Tab::toggle_option(const std::string& opt_key, bool toggle, int opt_index/* = -1*/)
{
    if (!m_active_page)
        return;
    Field* field = m_active_page->get_field(opt_key, opt_index);
    if (field)
        field->toggle(toggle);
};

// To be called by custom widgets, load a value into a config,
// update the preset selection boxes (the dirty flags)
// If value is saved before calling this function, put saved_value = true,
// and value can be some random value because in this case it will not been used
void Tab::load_key_value(const std::string& opt_key, const boost::any& value, bool saved_value /*= false*/)
{
    if (!saved_value) change_opt_value(*m_config, opt_key, value);
    // Mark the print & filament enabled if they are compatible with the currently selected preset.
    if (opt_key == "compatible_printers" || opt_key == "compatible_prints") {
        // Don't select another profile if this profile happens to become incompatible.
        m_preset_bundle->update_compatible(PresetSelectCompatibleType::Never);
    }
    m_presets_choice->update_dirty();
    on_presets_changed();
    update();
}

static wxString support_combo_value_for_config(const DynamicPrintConfig &config, bool is_fff)
{
    const std::string support         = is_fff ? "support_material"                 : "supports_enable";
    const std::string buildplate_only = is_fff ? "support_material_buildplate_only" : "support_buildplate_only";
    return
        ! config.opt_bool(support) ?
            _("None") :
            (is_fff && !config.opt_bool("support_material_auto")) ?
                _("For support enforcers only") :
                (config.opt_bool(buildplate_only) ? _("Support on build plate only") :
                                                    _("Everywhere"));
}

static wxString pad_combo_value_for_config(const DynamicPrintConfig &config)
{
    return config.opt_bool("pad_enable") ? (config.opt_bool("pad_around_object") ? _("Around object") : _("Below object")) : _("None");
}

void Tab::on_value_change(const std::string& opt_key, const boost::any& value)
{
    if (wxGetApp().plater() == nullptr) {
        return;
    }

    const bool is_fff = supports_printer_technology(ptFFF);
    ConfigOptionsGroup* og_freq_chng_params = wxGetApp().sidebar().og_freq_chng_params(is_fff);
    if (opt_key == "fill_density" || opt_key == "pad_enable")
    {
        boost::any val = og_freq_chng_params->get_config_value(*m_config, opt_key);
        og_freq_chng_params->set_value(opt_key, val);
    }
    
    if (opt_key == "pad_around_object") {
        for (PageShp &pg : m_pages) {
            Field * fld = pg->get_field(opt_key); /// !!! ysFIXME ????
            if (fld) fld->set_value(value, false);
        }
    }

    if (is_fff ?
            (opt_key == "support_material" || opt_key == "support_material_auto" || opt_key == "support_material_buildplate_only") :
            (opt_key == "supports_enable"  || opt_key == "support_buildplate_only"))
        og_freq_chng_params->set_value("support", support_combo_value_for_config(*m_config, is_fff));

    if (! is_fff && (opt_key == "pad_enable" || opt_key == "pad_around_object"))
        og_freq_chng_params->set_value("pad", pad_combo_value_for_config(*m_config));

    if (opt_key == "brim_width")
    {
        bool val = m_config->opt_float("brim_width") > 0.0 ? true : false;
        og_freq_chng_params->set_value("brim", val);
    }

    if (opt_key == "wipe_tower" || opt_key == "single_extruder_multi_material" || opt_key == "extruders_count" )
        update_wiping_button_visibility();

    if (opt_key == "extruders_count")
        wxGetApp().plater()->on_extruders_change(boost::any_cast<size_t>(value));

    if (m_postpone_update_ui) {
        // It means that not all values are rolled to the system/last saved values jet.
        // And call of the update() can causes a redundant check of the config values,
        // see https://github.com/prusa3d/PrusaSlicer/issues/7146
        return;
    }

    update();
}

// Show/hide the 'purging volumes' button
void Tab::update_wiping_button_visibility() {
    if (m_preset_bundle->printers.get_selected_preset().printer_technology() == ptSLA)
        return; // ys_FIXME
    bool wipe_tower_enabled = dynamic_cast<ConfigOptionBool*>(  (m_preset_bundle->prints.get_edited_preset().config  ).option("wipe_tower"))->value;
    bool multiple_extruders = dynamic_cast<ConfigOptionFloats*>((m_preset_bundle->printers.get_edited_preset().config).option("nozzle_diameter"))->values.size() > 1;

    auto wiping_dialog_button = wxGetApp().sidebar().get_wiping_dialog_button();
    if (wiping_dialog_button) {
        wiping_dialog_button->Show(wipe_tower_enabled && multiple_extruders);
        wiping_dialog_button->GetParent()->Layout();
    }
}

void Tab::activate_option(const std::string& opt_key, const wxString& category)
{
    wxString page_title = translate_category(category, m_type);

    auto cur_item = m_treectrl->GetFirstVisibleItem();
    if (!cur_item)
        return;

    // We should to activate a tab with searched option, if it doesn't.
    // And do it before finding of the cur_item to avoid a case when Tab isn't activated jet and all treeItems are invisible
    wxGetApp().mainframe->select_tab(this);

    while (cur_item) {
        auto title = m_treectrl->GetItemText(cur_item);
        if (page_title != title) {
            cur_item = m_treectrl->GetNextVisible(cur_item);
            continue;
        }

        m_treectrl->SelectItem(cur_item);
        break;
    }

    auto set_focus = [](wxWindow* win) {
        win->SetFocus();
#ifdef WIN32
        if (wxTextCtrl* text = dynamic_cast<wxTextCtrl*>(win))
            text->SetSelection(-1, -1);
        else if (wxSpinCtrl* spin = dynamic_cast<wxSpinCtrl*>(win))
            spin->SetSelection(-1, -1);
#endif // WIN32
    };

    Field* field = get_field(opt_key);

    // focused selected field
    if (field)
        set_focus(field->getWindow());
    else if (category == "Single extruder MM setup") {
        // When we show and hide "Single extruder MM setup" page, 
        // related options are still in the search list
        // So, let's hightlighte a "single_extruder_multi_material" option, 
        // as a "way" to show hidden page again
        field = get_field("single_extruder_multi_material");
        if (field)
            set_focus(field->getWindow());
    }

    m_highlighter.init(get_custom_ctrl_with_blinking_ptr(opt_key));
}

void Tab::apply_searcher()
{
    wxGetApp().sidebar().get_searcher().apply(m_config, m_type, m_mode);
}

void Tab::cache_config_diff(const std::vector<std::string>& selected_options)
{
    m_cache_config.apply_only(m_presets->get_edited_preset().config, selected_options);
}

void Tab::apply_config_from_cache()
{
    bool was_applied = false;
    // check and apply extruders count for printer preset
    if (m_type == Preset::TYPE_PRINTER)
        was_applied = static_cast<TabPrinter*>(this)->apply_extruder_cnt_from_cache();

    if (!m_cache_config.empty()) {
        m_presets->get_edited_preset().config.apply(m_cache_config);
        m_cache_config.clear();

        was_applied = true;
    }

    if (was_applied)
        update_dirty();
}


// Call a callback to update the selection of presets on the plater:
// To update the content of the selection boxes,
// to update the filament colors of the selection boxes,
// to update the "dirty" flags of the selection boxes,
// to update number of "filament" selection boxes when the number of extruders change.
void Tab::on_presets_changed()
{
    if (wxGetApp().plater() == nullptr)
        return;

    // Instead of PostEvent (EVT_TAB_PRESETS_CHANGED) just call update_presets
    wxGetApp().plater()->sidebar().update_presets(m_type);

    // Printer selected at the Printer tab, update "compatible" marks at the print and filament selectors.
    for (auto t: m_dependent_tabs)
    {
        Tab* tab = wxGetApp().get_tab(t);
        // If the printer tells us that the print or filament/sla_material preset has been switched or invalidated,
        // refresh the print or filament/sla_material tab page.
        // But if there are options, moved from the previously selected preset, update them to edited preset
        tab->apply_config_from_cache();
        tab->load_current_preset();
    }
    // clear m_dependent_tabs after first update from select_preset()
    // to avoid needless preset loading from update() function
    m_dependent_tabs.clear();

    wxGetApp().plater()->update_project_dirty_from_presets();
}

void Tab::build_preset_description_line(ConfigOptionsGroup* optgroup)
{
    auto description_line = [this](wxWindow* parent) {
        return description_line_widget(parent, &m_parent_preset_description_line);
    };

    auto detach_preset_btn = [this](wxWindow* parent) {
        m_detach_preset_btn = new ScalableButton(parent, wxID_ANY, "lock_open_sys", _L("Detach from system preset"), 
                                                 wxDefaultSize, wxDefaultPosition, wxBU_LEFT | wxBU_EXACTFIT, true);
        ScalableButton* btn = m_detach_preset_btn;
        btn->SetFont(Slic3r::GUI::wxGetApp().normal_font());

        auto sizer = new wxBoxSizer(wxHORIZONTAL);
        sizer->Add(btn);

        btn->Bind(wxEVT_BUTTON, [this, parent](wxCommandEvent&)
        {
        	bool system = m_presets->get_edited_preset().is_system;
        	bool dirty  = m_presets->get_edited_preset().is_dirty;
            wxString msg_text = system ? 
            	_(L("A copy of the current system preset will be created, which will be detached from the system preset.")) :
                _(L("The current custom preset will be detached from the parent system preset."));
            if (dirty) {
	            msg_text += "\n\n";
            	msg_text += _(L("Modifications to the current profile will be saved."));
            }
            msg_text += "\n\n";
            msg_text += _(L("This action is not revertible.\nDo you want to proceed?"));

            //wxMessageDialog dialog(parent, msg_text, _(L("Detach preset")), wxICON_WARNING | wxYES_NO | wxCANCEL);
            MessageDialog dialog(parent, msg_text, _(L("Detach preset")), wxICON_WARNING | wxYES_NO | wxCANCEL);
            if (dialog.ShowModal() == wxID_YES)
                save_preset(m_presets->get_edited_preset().is_system ? std::string() : m_presets->get_edited_preset().name, true);
        });

        btn->Hide();

        return sizer;
    };

    Line line = Line{ "", "" };
    line.full_width = 1;

    line.append_widget(description_line);
    line.append_widget(detach_preset_btn);
    optgroup->append_line(line);
}

void Tab::update_preset_description_line()
{
    const Preset* parent = m_presets->get_selected_preset_parent();
    const Preset& preset = m_presets->get_edited_preset();

    wxString description_line;

    if (preset.is_default) {
        description_line = _(L("This is a default preset."));
    } else if (preset.is_system) {
        description_line = _(L("This is a system preset."));
    } else if (parent == nullptr) {
        description_line = _(L("Current preset is inherited from the default preset."));
    } else {
        std::string name = parent->name;
        boost::replace_all(name, "&", "&&");
        description_line = _(L("Current preset is inherited from")) + ":\n\t" + from_u8(name);
    }

    if (preset.is_default || preset.is_system)
        description_line += "\n\t" + _(L("It can't be deleted or modified.")) +
                            "\n\t" + _(L("Any modifications should be saved as a new preset inherited from this one.")) +
                            "\n\t" + _(L("To do that please specify a new name for the preset."));

    if (parent && parent->vendor)
    {
        description_line += "\n\n" + _(L("Additional information:")) + "\n";
        description_line += "\t" + _(L("vendor")) + ": " + (m_type == Slic3r::Preset::TYPE_PRINTER ? "\n\t\t" : "") + parent->vendor->name +
                            ", ver: " + parent->vendor->config_version.to_string();
        if (m_type == Slic3r::Preset::TYPE_PRINTER) {
            const std::string &printer_model = preset.config.opt_string("printer_model");
            if (! printer_model.empty())
                description_line += "\n\n\t" + _(L("printer model")) + ": \n\t\t" + printer_model;
            switch (preset.printer_technology()) {
            case ptFFF:
            {
                //FIXME add prefered_sla_material_profile for SLA
                const std::string              &default_print_profile = preset.config.opt_string("default_print_profile");
                const std::vector<std::string> &default_filament_profiles = preset.config.option<ConfigOptionStrings>("default_filament_profile")->values;
                if (!default_print_profile.empty())
                    description_line += "\n\n\t" + _(L("default print profile")) + ": \n\t\t" + default_print_profile;
                if (!default_filament_profiles.empty())
                {
                    description_line += "\n\n\t" + _(L("default filament profile")) + ": \n\t\t";
                    for (auto& profile : default_filament_profiles) {
                        if (&profile != &*default_filament_profiles.begin())
                            description_line += ", ";
                        description_line += profile;
                    }
                }
                break;
            }
            case ptSLA:
            {
                //FIXME add prefered_sla_material_profile for SLA
                const std::string &default_sla_material_profile = preset.config.opt_string("default_sla_material_profile");
                if (!default_sla_material_profile.empty())
                    description_line += "\n\n\t" + _(L("default SLA material profile")) + ": \n\t\t" + default_sla_material_profile;

                const std::string &default_sla_print_profile = preset.config.opt_string("default_sla_print_profile");
                if (!default_sla_print_profile.empty())
                    description_line += "\n\n\t" + _(L("default SLA print profile")) + ": \n\t\t" + default_sla_print_profile;
                break;
            }
            default: break;
            }
        }
        else if (!preset.alias.empty())
        {
            description_line += "\n\n\t" + _(L("full profile name"))     + ": \n\t\t" + preset.name;
            description_line += "\n\t"   + _(L("symbolic profile name")) + ": \n\t\t" + preset.alias;
        }
    }

    m_parent_preset_description_line->SetText(description_line, false);

    if (m_detach_preset_btn)
        m_detach_preset_btn->Show(parent && parent->is_system && !preset.is_default);
    Layout();
}

void Tab::update_frequently_changed_parameters()
{
    const bool is_fff = supports_printer_technology(ptFFF);
    auto og_freq_chng_params = wxGetApp().sidebar().og_freq_chng_params(is_fff);
    if (!og_freq_chng_params) return;

    og_freq_chng_params->set_value("support", support_combo_value_for_config(*m_config, is_fff));
    if (! is_fff)
        og_freq_chng_params->set_value("pad", pad_combo_value_for_config(*m_config));

    const std::string updated_value_key = is_fff ? "fill_density" : "pad_enable";

    const boost::any val = og_freq_chng_params->get_config_value(*m_config, updated_value_key);
    og_freq_chng_params->set_value(updated_value_key, val);

    if (is_fff)
    {
        og_freq_chng_params->set_value("brim", bool(m_config->opt_float("brim_width") > 0.0));
        update_wiping_button_visibility();
    }
}

void TabPrint::build()
{
    m_presets = &m_preset_bundle->prints;
    load_initial_data();

    auto page = add_options_page(L("Layers and perimeters"), "layers");
        std::string category_path = "layers-and-perimeters_1748#";
        auto optgroup = page->new_optgroup(L("Layer height"));
        optgroup->append_single_option_line("layer_height", category_path + "layer-height");
        optgroup->append_single_option_line("first_layer_height", category_path + "first-layer-height");

        optgroup = page->new_optgroup(L("Vertical shells"));
        optgroup->append_single_option_line("perimeters", category_path + "perimeters");
        optgroup->append_single_option_line("spiral_vase", category_path + "spiral-vase");

        Line line { "", "" };
        line.full_width = 1;
        line.label_path = category_path + "recommended-thin-wall-thickness";
        line.widget = [this](wxWindow* parent) {
            return description_line_widget(parent, &m_recommended_thin_wall_thickness_description_line);
        };
        optgroup->append_line(line);

        optgroup = page->new_optgroup(L("Horizontal shells"));
        line = { L("Solid layers"), "" };
        line.label_path = category_path + "solid-layers-top-bottom";
        line.append_option(optgroup->get_option("top_solid_layers"));
        line.append_option(optgroup->get_option("bottom_solid_layers"));
        optgroup->append_line(line);
    	line = { L("Minimum shell thickness"), "" };
        line.append_option(optgroup->get_option("top_solid_min_thickness"));
        line.append_option(optgroup->get_option("bottom_solid_min_thickness"));
        optgroup->append_line(line);
		line = { "", "" };
	    line.full_width = 1;
	    line.widget = [this](wxWindow* parent) {
	        return description_line_widget(parent, &m_top_bottom_shell_thickness_explanation);
	    };
	    optgroup->append_line(line);

        optgroup = page->new_optgroup(L("Quality (slower slicing)"));
        optgroup->append_single_option_line("extra_perimeters", category_path + "extra-perimeters-if-needed");
        optgroup->append_single_option_line("ensure_vertical_shell_thickness", category_path + "ensure-vertical-shell-thickness");
        optgroup->append_single_option_line("avoid_crossing_perimeters", category_path + "avoid-crossing-perimeters");
        optgroup->append_single_option_line("avoid_crossing_perimeters_max_detour", category_path + "avoid_crossing_perimeters_max_detour");
        optgroup->append_single_option_line("thin_walls", category_path + "detect-thin-walls");
        optgroup->append_single_option_line("thick_bridges", category_path + "thick_bridges");
        optgroup->append_single_option_line("overhangs", category_path + "detect-bridging-perimeters");

        optgroup = page->new_optgroup(L("Advanced"));
        optgroup->append_single_option_line("seam_position", category_path + "seam-position");
        optgroup->append_single_option_line("external_perimeters_first", category_path + "external-perimeters-first");
        optgroup->append_single_option_line("gap_fill_enabled", category_path + "fill-gaps");

        optgroup = page->new_optgroup(L("Fuzzy skin (experimental)"));
        category_path = "fuzzy-skin_246186/#";
        optgroup->append_single_option_line("fuzzy_skin", category_path + "fuzzy-skin-type");
        optgroup->append_single_option_line("fuzzy_skin_thickness", category_path + "fuzzy-skin-thickness");
        optgroup->append_single_option_line("fuzzy_skin_point_dist", category_path + "fuzzy-skin-point-distance");

    page = add_options_page(L("Infill"), "infill");
        category_path = "infill_42#";
        optgroup = page->new_optgroup(L("Infill"));
        optgroup->append_single_option_line("fill_density", category_path + "fill-density");
        optgroup->append_single_option_line("fill_pattern", category_path + "fill-pattern");
        optgroup->append_single_option_line("infill_anchor", category_path + "fill-pattern");
        optgroup->append_single_option_line("infill_anchor_max", category_path + "fill-pattern");
        optgroup->append_single_option_line("top_fill_pattern", category_path + "top-fill-pattern");
        optgroup->append_single_option_line("bottom_fill_pattern", category_path + "bottom-fill-pattern");

        optgroup = page->new_optgroup(L("Ironing"));
        category_path = "ironing_177488#";
        optgroup->append_single_option_line("ironing", category_path);
        optgroup->append_single_option_line("ironing_type", category_path + "ironing-type");
        optgroup->append_single_option_line("ironing_flowrate", category_path + "flow-rate");
        optgroup->append_single_option_line("ironing_spacing", category_path + "spacing-between-ironing-passes");

        optgroup = page->new_optgroup(L("Reducing printing time"));
        category_path = "infill_42#";
        optgroup->append_single_option_line("infill_every_layers", category_path + "combine-infill-every-x-layers");
        optgroup->append_single_option_line("infill_only_where_needed", category_path + "only-infill-where-needed");

        optgroup = page->new_optgroup(L("Advanced"));
        optgroup->append_single_option_line("solid_infill_every_layers", category_path + "solid-infill-every-x-layers");
        optgroup->append_single_option_line("fill_angle", category_path + "fill-angle");
        optgroup->append_single_option_line("solid_infill_below_area", category_path + "solid-infill-threshold-area");
        optgroup->append_single_option_line("bridge_angle");
        optgroup->append_single_option_line("only_retract_when_crossing_perimeters");
        optgroup->append_single_option_line("infill_first");

    page = add_options_page(L("Skirt and brim"), "skirt+brim");
        category_path = "skirt-and-brim_133969#";
        optgroup = page->new_optgroup(L("Skirt"));
        optgroup->append_single_option_line("skirts", category_path + "skirt");
        optgroup->append_single_option_line("skirt_distance", category_path + "skirt");
        optgroup->append_single_option_line("skirt_height", category_path + "skirt");
        optgroup->append_single_option_line("draft_shield", category_path + "skirt");
        optgroup->append_single_option_line("min_skirt_length", category_path + "skirt");

        optgroup = page->new_optgroup(L("Brim"));
        optgroup->append_single_option_line("brim_type", category_path + "brim");
        optgroup->append_single_option_line("brim_width", category_path + "brim");
        optgroup->append_single_option_line("brim_separation", category_path + "brim");

    page = add_options_page(L("Support material"), "support");
        category_path = "support-material_1698#";
        optgroup = page->new_optgroup(L("Support material"));
        optgroup->append_single_option_line("support_material", category_path + "generate-support-material");
        optgroup->append_single_option_line("support_material_auto", category_path + "auto-generated-supports");
        optgroup->append_single_option_line("support_material_threshold", category_path + "overhang-threshold");
        optgroup->append_single_option_line("support_material_enforce_layers", category_path + "enforce-support-for-the-first");
        optgroup->append_single_option_line("raft_first_layer_density", category_path + "raft-first-layer-density");
        optgroup->append_single_option_line("raft_first_layer_expansion", category_path + "raft-first-layer-expansion");

        optgroup = page->new_optgroup(L("Raft"));
        optgroup->append_single_option_line("raft_layers", category_path + "raft-layers");
        optgroup->append_single_option_line("raft_contact_distance", category_path + "raft-layers");
        optgroup->append_single_option_line("raft_expansion");

        optgroup = page->new_optgroup(L("Options for support material and raft"));
        optgroup->append_single_option_line("support_material_style", category_path + "style");
        optgroup->append_single_option_line("support_material_contact_distance", category_path + "contact-z-distance");
        optgroup->append_single_option_line("support_material_bottom_contact_distance", category_path + "contact-z-distance");
        optgroup->append_single_option_line("support_material_pattern", category_path + "pattern");
        optgroup->append_single_option_line("support_material_with_sheath", category_path + "with-sheath-around-the-support");
        optgroup->append_single_option_line("support_material_spacing", category_path + "pattern-spacing-0-inf");
        optgroup->append_single_option_line("support_material_angle", category_path + "pattern-angle");
        optgroup->append_single_option_line("support_material_closing_radius", category_path + "pattern-angle");
        optgroup->append_single_option_line("support_material_interface_layers", category_path + "interface-layers");
        optgroup->append_single_option_line("support_material_bottom_interface_layers", category_path + "interface-layers");
        optgroup->append_single_option_line("support_material_interface_pattern", category_path + "interface-pattern");
        optgroup->append_single_option_line("support_material_interface_spacing", category_path + "interface-pattern-spacing");
        optgroup->append_single_option_line("support_material_interface_contact_loops", category_path + "interface-loops");
        optgroup->append_single_option_line("support_material_buildplate_only", category_path + "support-on-build-plate-only");
        optgroup->append_single_option_line("support_material_xy_spacing", category_path + "xy-separation-between-an-object-and-its-support");
        optgroup->append_single_option_line("dont_support_bridges", category_path + "dont-support-bridges");
        optgroup->append_single_option_line("support_material_synchronize_layers", category_path + "synchronize-with-object-layers");

    page = add_options_page(L("Speed"), "time");
        optgroup = page->new_optgroup(L("Speed for print moves"));
        optgroup->append_single_option_line("perimeter_speed");
        optgroup->append_single_option_line("small_perimeter_speed");
        optgroup->append_single_option_line("external_perimeter_speed");
        optgroup->append_single_option_line("infill_speed");
        optgroup->append_single_option_line("solid_infill_speed");
        optgroup->append_single_option_line("top_solid_infill_speed");
        optgroup->append_single_option_line("support_material_speed");
        optgroup->append_single_option_line("support_material_interface_speed");
        optgroup->append_single_option_line("bridge_speed");
        optgroup->append_single_option_line("gap_fill_speed");
        optgroup->append_single_option_line("ironing_speed");

        optgroup = page->new_optgroup(L("Speed for non-print moves"));
        optgroup->append_single_option_line("travel_speed");
        optgroup->append_single_option_line("travel_speed_z");

        optgroup = page->new_optgroup(L("Modifiers"));
        optgroup->append_single_option_line("first_layer_speed");
        optgroup->append_single_option_line("first_layer_speed_over_raft");

        optgroup = page->new_optgroup(L("Acceleration control (advanced)"));
        optgroup->append_single_option_line("perimeter_acceleration");
        optgroup->append_single_option_line("infill_acceleration");
        optgroup->append_single_option_line("bridge_acceleration");
        optgroup->append_single_option_line("first_layer_acceleration");
        optgroup->append_single_option_line("first_layer_acceleration_over_raft");
        optgroup->append_single_option_line("default_acceleration");

        optgroup = page->new_optgroup(L("Autospeed (advanced)"));
        optgroup->append_single_option_line("max_print_speed", "max-volumetric-speed_127176");
        optgroup->append_single_option_line("max_volumetric_speed", "max-volumetric-speed_127176");
#ifdef HAS_PRESSURE_EQUALIZER
        optgroup->append_single_option_line("max_volumetric_extrusion_rate_slope_positive");
        optgroup->append_single_option_line("max_volumetric_extrusion_rate_slope_negative");
#endif /* HAS_PRESSURE_EQUALIZER */

    page = add_options_page(L("Multiple Extruders"), "funnel");
        optgroup = page->new_optgroup(L("Extruders"));
        optgroup->append_single_option_line("perimeter_extruder");
        optgroup->append_single_option_line("infill_extruder");
        optgroup->append_single_option_line("solid_infill_extruder");
        optgroup->append_single_option_line("support_material_extruder");
        optgroup->append_single_option_line("support_material_interface_extruder");

        optgroup = page->new_optgroup(L("Ooze prevention"));
        optgroup->append_single_option_line("ooze_prevention");
        optgroup->append_single_option_line("standby_temperature_delta");

        optgroup = page->new_optgroup(L("Wipe tower"));
        optgroup->append_single_option_line("wipe_tower");
        optgroup->append_single_option_line("wipe_tower_x");
        optgroup->append_single_option_line("wipe_tower_y");
        optgroup->append_single_option_line("wipe_tower_width");
        optgroup->append_single_option_line("wipe_tower_rotation_angle");
        optgroup->append_single_option_line("wipe_tower_brim_width");
        optgroup->append_single_option_line("wipe_tower_bridging");
        optgroup->append_single_option_line("wipe_tower_no_sparse_layers");
        optgroup->append_single_option_line("single_extruder_multi_material_priming");

        optgroup = page->new_optgroup(L("Advanced"));
        optgroup->append_single_option_line("interface_shells");
        optgroup->append_single_option_line("mmu_segmented_region_max_width");

    page = add_options_page(L("Advanced"), "wrench");
        optgroup = page->new_optgroup(L("Extrusion width"));
        optgroup->append_single_option_line("extrusion_width");
        optgroup->append_single_option_line("first_layer_extrusion_width");
        optgroup->append_single_option_line("perimeter_extrusion_width");
        optgroup->append_single_option_line("external_perimeter_extrusion_width");
        optgroup->append_single_option_line("infill_extrusion_width");
        optgroup->append_single_option_line("solid_infill_extrusion_width");
        optgroup->append_single_option_line("top_infill_extrusion_width");
        optgroup->append_single_option_line("support_material_extrusion_width");

        optgroup = page->new_optgroup(L("Overlap"));
        optgroup->append_single_option_line("infill_overlap");

        optgroup = page->new_optgroup(L("Flow"));
        optgroup->append_single_option_line("bridge_flow_ratio");

        optgroup = page->new_optgroup(L("Slicing"));
        optgroup->append_single_option_line("slice_closing_radius");
        optgroup->append_single_option_line("slicing_mode");
        optgroup->append_single_option_line("resolution");
        optgroup->append_single_option_line("gcode_resolution");
        optgroup->append_single_option_line("xy_size_compensation");
        optgroup->append_single_option_line("elefant_foot_compensation", "elephant-foot-compensation_114487");

        optgroup = page->new_optgroup(L("Other"));
        optgroup->append_single_option_line("clip_multipart_objects");

    page = add_options_page(L("Output options"), "output+page_white");
        optgroup = page->new_optgroup(L("Sequential printing"));
        optgroup->append_single_option_line("complete_objects", "sequential-printing_124589");
        line = { L("Extruder clearance"), "" };
        line.append_option(optgroup->get_option("extruder_clearance_radius"));
        line.append_option(optgroup->get_option("extruder_clearance_height"));
        optgroup->append_line(line);

        optgroup = page->new_optgroup(L("Output file"));
        optgroup->append_single_option_line("gcode_comments");
        optgroup->append_single_option_line("gcode_label_objects");
        Option option = optgroup->get_option("output_filename_format");
        option.opt.full_width = true;
        optgroup->append_single_option_line(option);

        optgroup = page->new_optgroup(L("Post-processing scripts"), 0);
        line = { "", "" };
        line.full_width = 1;
        line.widget = [this](wxWindow* parent) {
            return description_line_widget(parent, &m_post_process_explanation);
        };
        optgroup->append_line(line);
        option = optgroup->get_option("post_process");
        option.opt.full_width = true;
        option.opt.height = 5;//50;
        optgroup->append_single_option_line(option);

        optgroup = page->new_optgroup(L("G-code Substitutions"));

        create_line_with_widget(optgroup.get(), "gcode_substitutions", "", [this](wxWindow* parent) {
            return create_manage_substitution_widget(parent);
        });
        line = { "", "" };
        line.full_width = 1;
        line.widget = [this](wxWindow* parent) {
            return create_substitutions_widget(parent);
        };
        optgroup->append_line(line);

    page = add_options_page(L("Notes"), "note.png");
        optgroup = page->new_optgroup(L("Notes"), 0);
        option = optgroup->get_option("notes");
        option.opt.full_width = true;
        option.opt.height = 25;//250;
        optgroup->append_single_option_line(option);

    page = add_options_page(L("Dependencies"), "wrench.png");
        optgroup = page->new_optgroup(L("Profile dependencies"));

        create_line_with_widget(optgroup.get(), "compatible_printers", "", [this](wxWindow* parent) {
            return compatible_widget_create(parent, m_compatible_printers);
        });
        
        option = optgroup->get_option("compatible_printers_condition");
        option.opt.full_width = true;
        optgroup->append_single_option_line(option);

        build_preset_description_line(optgroup.get());
}

// Reload current config (aka presets->edited_preset->config) into the UI fields.
void TabPrint::reload_config()
{
    this->compatible_widget_reload(m_compatible_printers);
    Tab::reload_config();
}

void TabPrint::update_description_lines()
{
    Tab::update_description_lines();

    if (m_preset_bundle->printers.get_selected_preset().printer_technology() == ptSLA)
        return;

    if (m_active_page && m_active_page->title() == "Layers and perimeters" && 
        m_recommended_thin_wall_thickness_description_line && m_top_bottom_shell_thickness_explanation)
    {
        m_recommended_thin_wall_thickness_description_line->SetText(
            from_u8(PresetHints::recommended_thin_wall_thickness(*m_preset_bundle)));
        m_top_bottom_shell_thickness_explanation->SetText(
            from_u8(PresetHints::top_bottom_shell_thickness_explanation(*m_preset_bundle)));
    }

    if (m_active_page && m_active_page->title() == "Output options") {
        if (m_post_process_explanation) {
            m_post_process_explanation->SetText(
                _L("Post processing scripts shall modify G-code file in place."));
#ifndef __linux__
            m_post_process_explanation->SetPathEnd("post-processing-scripts_283913");
#endif // __linux__
        }
        // upadte G-code substitutions from the current configuration
        {
            m_subst_manager.update_from_config();
            if (m_del_all_substitutions_btn)
                m_del_all_substitutions_btn->Show(!m_subst_manager.is_empty_substitutions());
        }
    }
}

void TabPrint::toggle_options()
{
    if (!m_active_page) return;

    m_config_manipulation.toggle_print_fff_options(m_config);
}

void TabPrint::update()
{
    if (m_preset_bundle->printers.get_selected_preset().printer_technology() == ptSLA)
        return; // ys_FIXME

    m_update_cnt++;

    // see https://github.com/prusa3d/PrusaSlicer/issues/6814
    // ysFIXME: It's temporary workaround and should be clewer reworked:
    // Note: This workaround works till "support_material" and "overhangs" is exclusive sets of mutually no-exclusive parameters.
    // But it should be corrected when we will have more such sets.
    // Disable check of the compatibility of the "support_material" and "overhangs" options for saved user profile
    // NOTE: Initialization of the support_material_overhangs_queried value have to be processed just ones
    if (!m_config_manipulation.is_initialized_support_material_overhangs_queried())
    {
        const Preset& selected_preset = m_preset_bundle->prints.get_selected_preset();
        bool is_user_and_saved_preset = !selected_preset.is_system && !selected_preset.is_dirty;
        bool support_material_overhangs_queried = m_config->opt_bool("support_material") && !m_config->opt_bool("overhangs");
        m_config_manipulation.initialize_support_material_overhangs_queried(is_user_and_saved_preset && support_material_overhangs_queried);
    }

    m_config_manipulation.update_print_fff_config(m_config, true);

    update_description_lines();
    Layout();

    m_update_cnt--;

    if (m_update_cnt==0) {
        toggle_options();

        // update() could be called during undo/redo execution
        // Update of objectList can cause a crash in this case (because m_objects doesn't match ObjectList) 
        if (!wxGetApp().plater()->inside_snapshot_capture())
            wxGetApp().obj_list()->update_and_show_object_settings_item();

        wxGetApp().mainframe->on_config_changed(m_config);
    }
}

void TabPrint::clear_pages()
{
    Tab::clear_pages();

    m_recommended_thin_wall_thickness_description_line = nullptr;
    m_top_bottom_shell_thickness_explanation = nullptr;
    m_post_process_explanation = nullptr;
}

bool Tab::validate_custom_gcode(const wxString& title, const std::string& gcode)
{
    std::vector<std::string> tags;
    bool invalid = GCodeProcessor::contains_reserved_tags(gcode, 5, tags);
    if (invalid) {
        std::string lines = ":\n";
        for (const std::string& keyword : tags)
            lines += ";" + keyword + "\n";
        wxString reports = format_wxstr(
            _L_PLURAL("The following line %s contains reserved keywords.\nPlease remove it, as it may cause problems in G-code visualization and printing time estimation.", 
                      "The following lines %s contain reserved keywords.\nPlease remove them, as they may cause problems in G-code visualization and printing time estimation.", 
                      tags.size()),
            lines);
        //wxMessageDialog dialog(wxGetApp().mainframe, reports, _L("Found reserved keywords in") + " " + _(title), wxICON_WARNING | wxOK);
        MessageDialog dialog(wxGetApp().mainframe, reports, _L("Found reserved keywords in") + " " + _(title), wxICON_WARNING | wxOK);
        dialog.ShowModal();
    }
    return !invalid;
}

static void validate_custom_gcode_cb(Tab* tab, ConfigOptionsGroupShp opt_group, const t_config_option_key& opt_key, const boost::any& value) {
    tab->validate_custom_gcodes_was_shown = !Tab::validate_custom_gcode(opt_group->title, boost::any_cast<std::string>(value));
    tab->update_dirty();
    tab->on_value_change(opt_key, value);
}

void TabFilament::add_filament_overrides_page()
{
    PageShp page = add_options_page(L("Filament Overrides"), "wrench");
    ConfigOptionsGroupShp optgroup = page->new_optgroup(L("Retraction"));

    auto append_single_option_line = [optgroup, this](const std::string& opt_key, int opt_index)
    {
        Line line {"",""};
        if (opt_key == "filament_retract_lift_above" || opt_key == "filament_retract_lift_below") {
            Option opt = optgroup->get_option(opt_key);
            opt.opt.label = opt.opt.full_label;
            line = optgroup->create_single_option_line(opt);
        }
        else
            line = optgroup->create_single_option_line(optgroup->get_option(opt_key));

        line.near_label_widget = [this, optgroup, opt_key, opt_index](wxWindow* parent) {
            wxCheckBox* check_box = new wxCheckBox(parent, wxID_ANY, "");

            check_box->Bind(wxEVT_CHECKBOX, [optgroup, opt_key, opt_index](wxCommandEvent& evt) {
                const bool is_checked = evt.IsChecked();
                Field* field = optgroup->get_fieldc(opt_key, opt_index);
                if (field != nullptr) {
                    field->toggle(is_checked);
                    if (is_checked)
                        field->set_last_meaningful_value();
                    else
                        field->set_na_value();
                }
            }, check_box->GetId());

            m_overrides_options[opt_key] = check_box;
            return check_box;
        };

        optgroup->append_line(line);
    };

    const int extruder_idx = 0; // #ys_FIXME

    for (const std::string opt_key : {  "filament_retract_length",
                                        "filament_retract_lift",
                                        "filament_retract_lift_above",
                                        "filament_retract_lift_below",
                                        "filament_retract_speed",
                                        "filament_deretract_speed",
                                        "filament_retract_restart_extra",
                                        "filament_retract_before_travel",
                                        "filament_retract_layer_change",
                                        "filament_wipe",
                                        "filament_retract_before_wipe"
                                     })
        append_single_option_line(opt_key, extruder_idx);
}

void TabFilament::update_filament_overrides_page()
{
    if (!m_active_page || m_active_page->title() != "Filament Overrides")
        return;
    Page* page = m_active_page;

    const auto og_it = std::find_if(page->m_optgroups.begin(), page->m_optgroups.end(), [](const ConfigOptionsGroupShp og) { return og->title == "Retraction"; });
    if (og_it == page->m_optgroups.end())
        return;
    ConfigOptionsGroupShp optgroup = *og_it;

    std::vector<std::string> opt_keys = {   "filament_retract_length",
                                            "filament_retract_lift",
                                            "filament_retract_lift_above",
                                            "filament_retract_lift_below",
                                            "filament_retract_speed",
                                            "filament_deretract_speed",
                                            "filament_retract_restart_extra",
                                            "filament_retract_before_travel",
                                            "filament_retract_layer_change",
                                            "filament_wipe",
                                            "filament_retract_before_wipe"
                                        };

    const int extruder_idx = 0; // #ys_FIXME

    const bool have_retract_length = m_config->option("filament_retract_length")->is_nil() ||
                                     m_config->opt_float("filament_retract_length", extruder_idx) > 0;

    for (const std::string& opt_key : opt_keys)
    {
        bool is_checked = opt_key=="filament_retract_length" ? true : have_retract_length;
        m_overrides_options[opt_key]->Enable(is_checked);

        is_checked &= !m_config->option(opt_key)->is_nil();
        m_overrides_options[opt_key]->SetValue(is_checked);

        Field* field = optgroup->get_fieldc(opt_key, extruder_idx);
        if (field != nullptr)
            field->toggle(is_checked);
    }
}

void TabFilament::build()
{
    m_presets = &m_preset_bundle->filaments;
    load_initial_data();

    auto page = add_options_page(L("Filament"), "spool.png");
        auto optgroup = page->new_optgroup(L("Filament"));
        optgroup->append_single_option_line("filament_colour");
        optgroup->append_single_option_line("filament_diameter");
        optgroup->append_single_option_line("extrusion_multiplier");
        optgroup->append_single_option_line("filament_density");
        optgroup->append_single_option_line("filament_cost");
        optgroup->append_single_option_line("filament_spool_weight");

        optgroup->m_on_change = [this, optgroup](t_config_option_key opt_key, boost::any value)
        {
            update_dirty();
            if (opt_key == "filament_spool_weight") {
                // Change of this option influences for an update of "Sliced Info"
                wxGetApp().sidebar().update_sliced_info_sizer();
                wxGetApp().sidebar().Layout();
            }
            else
                on_value_change(opt_key, value);
        };

        optgroup = page->new_optgroup(L("Temperature"));
        Line line = { L("Nozzle"), "" };
        line.append_option(optgroup->get_option("first_layer_temperature"));
        line.append_option(optgroup->get_option("temperature"));
        optgroup->append_line(line);

        line = { L("Bed"), "" };
        line.append_option(optgroup->get_option("first_layer_bed_temperature"));
        line.append_option(optgroup->get_option("bed_temperature"));
        optgroup->append_line(line);

    page = add_options_page(L("Cooling"), "cooling");
        std::string category_path = "cooling_127569#";
        optgroup = page->new_optgroup(L("Enable"));
        optgroup->append_single_option_line("fan_always_on");
        optgroup->append_single_option_line("cooling");

        line = { "", "" };
        line.full_width = 1;
        line.widget = [this](wxWindow* parent) {
            return description_line_widget(parent, &m_cooling_description_line);
        };
        optgroup->append_line(line);

        optgroup = page->new_optgroup(L("Fan settings"));
        line = { L("Fan speed"), "" };
        line.label_path = category_path + "fan-settings";
        line.append_option(optgroup->get_option("min_fan_speed"));
        line.append_option(optgroup->get_option("max_fan_speed"));
        optgroup->append_line(line);

        optgroup->append_single_option_line("bridge_fan_speed", category_path + "fan-settings");
        optgroup->append_single_option_line("disable_fan_first_layers", category_path + "fan-settings");
        optgroup->append_single_option_line("full_fan_speed_layer", category_path + "fan-settings");

        optgroup = page->new_optgroup(L("Cooling thresholds"), 25);
        optgroup->append_single_option_line("fan_below_layer_time", category_path + "cooling-thresholds");
        optgroup->append_single_option_line("slowdown_below_layer_time", category_path + "cooling-thresholds");
        optgroup->append_single_option_line("min_print_speed", category_path + "cooling-thresholds");

    page = add_options_page(L("Advanced"), "wrench");
        optgroup = page->new_optgroup(L("Filament properties"));
        // Set size as all another fields for a better alignment
        Option option = optgroup->get_option("filament_type");
        option.opt.width = Field::def_width();
        optgroup->append_single_option_line(option);
        optgroup->append_single_option_line("filament_soluble");

        optgroup = page->new_optgroup(L("Print speed override"));
        optgroup->append_single_option_line("filament_max_volumetric_speed", "max-volumetric-speed_127176");

        line = { "", "" };
        line.full_width = 1;
        line.widget = [this](wxWindow* parent) {
            return description_line_widget(parent, &m_volumetric_speed_description_line);
        };
        optgroup->append_line(line);

        optgroup = page->new_optgroup(L("Wipe tower parameters"));
        optgroup->append_single_option_line("filament_minimal_purge_on_wipe_tower");

        optgroup = page->new_optgroup(L("Toolchange parameters with single extruder MM printers"));
        optgroup->append_single_option_line("filament_loading_speed_start");
        optgroup->append_single_option_line("filament_loading_speed");
        optgroup->append_single_option_line("filament_unloading_speed_start");
        optgroup->append_single_option_line("filament_unloading_speed");
        optgroup->append_single_option_line("filament_load_time");
        optgroup->append_single_option_line("filament_unload_time");
        optgroup->append_single_option_line("filament_toolchange_delay");
        optgroup->append_single_option_line("filament_cooling_moves");
        optgroup->append_single_option_line("filament_cooling_initial_speed");
        optgroup->append_single_option_line("filament_cooling_final_speed");

        create_line_with_widget(optgroup.get(), "filament_ramming_parameters", "", [this](wxWindow* parent) {
            auto ramming_dialog_btn = new wxButton(parent, wxID_ANY, _(L("Ramming settings"))+dots, wxDefaultPosition, wxDefaultSize, wxBU_EXACTFIT);
            wxGetApp().UpdateDarkUI(ramming_dialog_btn);
            ramming_dialog_btn->SetFont(Slic3r::GUI::wxGetApp().normal_font());
            ramming_dialog_btn->SetSize(ramming_dialog_btn->GetBestSize());
            auto sizer = new wxBoxSizer(wxHORIZONTAL);
            sizer->Add(ramming_dialog_btn);

            ramming_dialog_btn->Bind(wxEVT_BUTTON, [this](wxCommandEvent& e) {
                RammingDialog dlg(this,(m_config->option<ConfigOptionStrings>("filament_ramming_parameters"))->get_at(0));
                if (dlg.ShowModal() == wxID_OK) {
                    load_key_value("filament_ramming_parameters", dlg.get_parameters());
                    update_changed_ui();
                }
            });
            return sizer;
        });


    add_filament_overrides_page();


        const int gcode_field_height = 15; // 150
        const int notes_field_height = 25; // 250

    page = add_options_page(L("Custom G-code"), "cog");
        optgroup = page->new_optgroup(L("Start G-code"), 0);
        optgroup->m_on_change = [this, optgroup](const t_config_option_key& opt_key, const boost::any& value) {
            validate_custom_gcode_cb(this, optgroup, opt_key, value);
        };
        option = optgroup->get_option("start_filament_gcode");
        option.opt.full_width = true;
        option.opt.is_code = true;
        option.opt.height = gcode_field_height;// 150;
        optgroup->append_single_option_line(option);

        optgroup = page->new_optgroup(L("End G-code"), 0);
        optgroup->m_on_change = [this, optgroup](const t_config_option_key& opt_key, const boost::any& value) {
            validate_custom_gcode_cb(this, optgroup, opt_key, value);
        };
        option = optgroup->get_option("end_filament_gcode");
        option.opt.full_width = true;
        option.opt.is_code = true;
        option.opt.height = gcode_field_height;// 150;
        optgroup->append_single_option_line(option);

    page = add_options_page(L("Notes"), "note.png");
        optgroup = page->new_optgroup(L("Notes"), 0);
        optgroup->label_width = 0;
        option = optgroup->get_option("filament_notes");
        option.opt.full_width = true;
        option.opt.height = notes_field_height;// 250;
        optgroup->append_single_option_line(option);

    page = add_options_page(L("Dependencies"), "wrench.png");
        optgroup = page->new_optgroup(L("Profile dependencies"));
        create_line_with_widget(optgroup.get(), "compatible_printers", "", [this](wxWindow* parent) {
            return compatible_widget_create(parent, m_compatible_printers);
        });

        option = optgroup->get_option("compatible_printers_condition");
        option.opt.full_width = true;
        optgroup->append_single_option_line(option);

        create_line_with_widget(optgroup.get(), "compatible_prints", "", [this](wxWindow* parent) {
            return compatible_widget_create(parent, m_compatible_prints);
        });

        option = optgroup->get_option("compatible_prints_condition");
        option.opt.full_width = true;
        optgroup->append_single_option_line(option);

        build_preset_description_line(optgroup.get());
}

// Reload current config (aka presets->edited_preset->config) into the UI fields.
void TabFilament::reload_config()
{
    this->compatible_widget_reload(m_compatible_printers);
    this->compatible_widget_reload(m_compatible_prints);
    Tab::reload_config();
}

void TabFilament::update_volumetric_flow_preset_hints()
{
    wxString text;
    try {
        text = from_u8(PresetHints::maximum_volumetric_flow_description(*m_preset_bundle));
    } catch (std::exception &ex) {
        text = _(L("Volumetric flow hints not available")) + "\n\n" + from_u8(ex.what());
    }
    m_volumetric_speed_description_line->SetText(text);
}

void TabFilament::update_description_lines()
{
    Tab::update_description_lines();

    if (!m_active_page)
        return;

    if (m_active_page->title() == "Cooling" && m_cooling_description_line)
        m_cooling_description_line->SetText(from_u8(PresetHints::cooling_description(m_presets->get_edited_preset())));
    if (m_active_page->title() == "Advanced" && m_volumetric_speed_description_line)
        this->update_volumetric_flow_preset_hints();
}

void TabFilament::toggle_options()
{
    if (!m_active_page)
        return;

    if (m_active_page->title() == "Cooling")
    {
        bool cooling = m_config->opt_bool("cooling", 0);
        bool fan_always_on = cooling || m_config->opt_bool("fan_always_on", 0);

        for (auto el : { "max_fan_speed", "fan_below_layer_time", "slowdown_below_layer_time", "min_print_speed" })
            toggle_option(el, cooling);

        for (auto el : { "min_fan_speed", "disable_fan_first_layers", "full_fan_speed_layer" })
            toggle_option(el, fan_always_on);
    }

    if (m_active_page->title() == "Filament Overrides")
        update_filament_overrides_page();
}

void TabFilament::update()
{
    if (m_preset_bundle->printers.get_selected_preset().printer_technology() == ptSLA)
        return; // ys_FIXME

    m_update_cnt++;

    update_description_lines();
    Layout();

    toggle_options();

    m_update_cnt--;

    if (m_update_cnt == 0)
        wxGetApp().mainframe->on_config_changed(m_config);
}

void TabFilament::clear_pages()
{
    Tab::clear_pages();

    m_volumetric_speed_description_line = nullptr;
	m_cooling_description_line = nullptr;
}

wxSizer* Tab::description_line_widget(wxWindow* parent, ogStaticText* *StaticText, wxString text /*= wxEmptyString*/)
{
    *StaticText = new ogStaticText(parent, text);

//	auto font = (new wxSystemSettings)->GetFont(wxSYS_DEFAULT_GUI_FONT);
    (*StaticText)->SetFont(wxGetApp().normal_font());

    auto sizer = new wxBoxSizer(wxHORIZONTAL);
    sizer->Add(*StaticText, 1, wxEXPAND|wxALL, 0);
    return sizer;
}

bool Tab::saved_preset_is_dirty() const { return m_presets->saved_is_dirty(); }
void Tab::update_saved_preset_from_current_preset() { m_presets->update_saved_preset_from_current_preset(); }
bool Tab::current_preset_is_dirty() const { return m_presets->current_is_dirty(); }

void TabPrinter::build()
{
    m_presets = &m_preset_bundle->printers;
    m_printer_technology = m_presets->get_selected_preset().printer_technology();

    // For DiffPresetDialog we use options list which is saved in Searcher class.
    // Options for the Searcher is added in the moment of pages creation.
    // So, build first of all printer pages for non-selected printer technology...
    std::string def_preset_name = "- default " + std::string(m_printer_technology == ptSLA ? "FFF" : "SLA") + " -";
    m_config = &m_presets->find_preset(def_preset_name)->config;
    m_printer_technology == ptSLA ? build_fff() : build_sla();
    if (m_printer_technology == ptSLA)
        m_extruders_count_old = 0;// revert this value 

    // ... and than for selected printer technology
    load_initial_data();
    m_printer_technology == ptSLA ? build_sla() : build_fff();
}

void TabPrinter::build_print_host_upload_group(Page* page)
{
    ConfigOptionsGroupShp optgroup = page->new_optgroup(L("Print Host upload"));

    wxString description_line_text = _L(""
        "Note: All parameters from this group are moved to the Physical Printer settings (see changelog).\n\n"
        "A new Physical Printer profile is created by clicking on the \"cog\" icon right of the Printer profiles combo box, "
        "by selecting the \"Add physical printer\" item in the Printer combo box. The Physical Printer profile editor opens "
        "also when clicking on the \"cog\" icon in the Printer settings tab. The Physical Printer profiles are being stored "
        "into PrusaSlicer/physical_printer directory.");

    Line line = { "", "" };
    line.full_width = 1;
    line.widget = [this, description_line_text](wxWindow* parent) {
        return description_line_widget(parent, m_presets->get_selected_preset().printer_technology() == ptFFF ?
                                       &m_fff_print_host_upload_description_line : &m_sla_print_host_upload_description_line,
                                       description_line_text);
    };
    optgroup->append_line(line);
}

void TabPrinter::build_fff()
{
    if (!m_pages.empty())
        m_pages.resize(0);
    // to avoid redundant memory allocation / deallocation during extruders count changing
    m_pages.reserve(30);

    auto   *nozzle_diameter = dynamic_cast<const ConfigOptionFloats*>(m_config->option("nozzle_diameter"));
    m_initial_extruders_count = m_extruders_count = nozzle_diameter->values.size();
    wxGetApp().sidebar().update_objects_list_extruder_column(m_initial_extruders_count);

    const Preset* parent_preset = m_printer_technology == ptSLA ? nullptr // just for first build, if SLA printer preset is selected 
                                  : m_presets->get_selected_preset_parent();
    m_sys_extruders_count = parent_preset == nullptr ? 0 :
            static_cast<const ConfigOptionFloats*>(parent_preset->config.option("nozzle_diameter"))->values.size();

    auto page = add_options_page(L("General"), "printer");
        auto optgroup = page->new_optgroup(L("Size and coordinates"));

        create_line_with_widget(optgroup.get(), "bed_shape", "custom-svg-and-png-bed-textures_124612", [this](wxWindow* parent) {
            return 	create_bed_shape_widget(parent);
        });

        optgroup->append_single_option_line("max_print_height");
        optgroup->append_single_option_line("z_offset");

        optgroup = page->new_optgroup(L("Capabilities"));
        ConfigOptionDef def;
            def.type =  coInt,
            def.set_default_value(new ConfigOptionInt(1));
            def.label = L("Extruders");
            def.tooltip = L("Number of extruders of the printer.");
            def.min = 1;
            def.max = 256;
            def.mode = comExpert;
        Option option(def, "extruders_count");
        optgroup->append_single_option_line(option);
        optgroup->append_single_option_line("single_extruder_multi_material");

        optgroup->m_on_change = [this, optgroup](t_config_option_key opt_key, boost::any value) {
            // optgroup->get_value() return int for def.type == coInt,
            // Thus, there should be boost::any_cast<int> !
            // Otherwise, boost::any_cast<size_t> causes an "unhandled unknown exception"
            size_t extruders_count = size_t(boost::any_cast<int>(optgroup->get_value("extruders_count")));
            wxTheApp->CallAfter([this, opt_key, value, extruders_count]() {
                if (opt_key == "extruders_count" || opt_key == "single_extruder_multi_material") {
                    extruders_count_changed(extruders_count);
                    init_options_list(); // m_options_list should be updated before UI updating
                    update_dirty();
                    if (opt_key == "single_extruder_multi_material") { // the single_extruder_multimaterial was added to force pages
                        on_value_change(opt_key, value);                      // rebuild - let's make sure the on_value_change is not skipped

                        if (boost::any_cast<bool>(value) && m_extruders_count > 1) {
                            SuppressBackgroundProcessingUpdate sbpu;
                            std::vector<double> nozzle_diameters = static_cast<const ConfigOptionFloats*>(m_config->option("nozzle_diameter"))->values;
                            const double frst_diam = nozzle_diameters[0];

                            for (auto cur_diam : nozzle_diameters) {
                                // if value is differs from first nozzle diameter value
                                if (fabs(cur_diam - frst_diam) > EPSILON) {
                                    const wxString msg_text = _(L("Single Extruder Multi Material is selected, \n"
                                                                  "and all extruders must have the same diameter.\n"
                                                                  "Do you want to change the diameter for all extruders to first extruder nozzle diameter value?"));
                                    //wxMessageDialog dialog(parent(), msg_text, _(L("Nozzle diameter")), wxICON_WARNING | wxYES_NO);
                                    MessageDialog dialog(parent(), msg_text, _(L("Nozzle diameter")), wxICON_WARNING | wxYES_NO);

                                    DynamicPrintConfig new_conf = *m_config;
                                    if (dialog.ShowModal() == wxID_YES) {
                                        for (size_t i = 1; i < nozzle_diameters.size(); i++)
                                            nozzle_diameters[i] = frst_diam;

                                        new_conf.set_key_value("nozzle_diameter", new ConfigOptionFloats(nozzle_diameters));
                                    }
                                    else
                                        new_conf.set_key_value("single_extruder_multi_material", new ConfigOptionBool(false));

                                    load_config(new_conf);
                                    break;
                                }
                            }
                        }
                    }
                }
                else {
                    update_dirty();
                    on_value_change(opt_key, value);
                }
            });
        };

        build_print_host_upload_group(page.get());

        optgroup = page->new_optgroup(L("Firmware"));
        optgroup->append_single_option_line("gcode_flavor");

        option = optgroup->get_option("thumbnails");
        option.opt.full_width = true;
        optgroup->append_single_option_line(option);

        optgroup->append_single_option_line("silent_mode");
        optgroup->append_single_option_line("remaining_times");

        optgroup->m_on_change = [this, optgroup](t_config_option_key opt_key, boost::any value) {
            wxTheApp->CallAfter([this, opt_key, value]() {
                if (opt_key == "silent_mode") {
                    bool val = boost::any_cast<bool>(value);
                    if (m_use_silent_mode != val) {
                        m_rebuild_kinematics_page = true;
                        m_use_silent_mode = val;
                    }
                }
                if (opt_key == "gcode_flavor") {
                    const int flavor = boost::any_cast<int>(value);
                    bool supports_travel_acceleration = (flavor == int(gcfMarlinFirmware) || flavor == int(gcfRepRapFirmware));
                    bool supports_min_feedrates       = (flavor == int(gcfMarlinFirmware) || flavor == int(gcfMarlinLegacy));
                    if (supports_travel_acceleration != m_supports_travel_acceleration || supports_min_feedrates != m_supports_min_feedrates) {
                        m_rebuild_kinematics_page = true;
                        m_supports_travel_acceleration = supports_travel_acceleration;
                        m_supports_min_feedrates = supports_min_feedrates;
                    }
                }
                build_unregular_pages();
                update_dirty();
                on_value_change(opt_key, value);
            });
        };

        optgroup = page->new_optgroup(L("Advanced"));
        optgroup->append_single_option_line("use_relative_e_distances");
        optgroup->append_single_option_line("use_firmware_retraction");
        optgroup->append_single_option_line("use_volumetric_e");
        optgroup->append_single_option_line("variable_layer_height");

    const int gcode_field_height = 15; // 150
    const int notes_field_height = 25; // 250
    page = add_options_page(L("Custom G-code"), "cog");
        optgroup = page->new_optgroup(L("Start G-code"), 0);
        optgroup->m_on_change = [this, optgroup](const t_config_option_key& opt_key, const boost::any& value) {
            validate_custom_gcode_cb(this, optgroup, opt_key, value);
        };
        option = optgroup->get_option("start_gcode");
        option.opt.full_width = true;
        option.opt.is_code = true;
        option.opt.height = gcode_field_height;//150;
        optgroup->append_single_option_line(option);

        optgroup = page->new_optgroup(L("End G-code"), 0);
        optgroup->m_on_change = [this, optgroup](const t_config_option_key& opt_key, const boost::any& value) {
            validate_custom_gcode_cb(this, optgroup, opt_key, value);
        };
        option = optgroup->get_option("end_gcode");
        option.opt.full_width = true;
        option.opt.is_code = true;
        option.opt.height = gcode_field_height;//150;
        optgroup->append_single_option_line(option);

        optgroup = page->new_optgroup(L("Before layer change G-code"), 0);
        optgroup->m_on_change = [this, optgroup](const t_config_option_key& opt_key, const boost::any& value) {
            validate_custom_gcode_cb(this, optgroup, opt_key, value);
        };
        option = optgroup->get_option("before_layer_gcode");
        option.opt.full_width = true;
        option.opt.is_code = true;
        option.opt.height = gcode_field_height;//150;
        optgroup->append_single_option_line(option);

        optgroup = page->new_optgroup(L("After layer change G-code"), 0);
        optgroup->m_on_change = [this, optgroup](const t_config_option_key& opt_key, const boost::any& value) {
            validate_custom_gcode_cb(this, optgroup, opt_key, value);
        };
        option = optgroup->get_option("layer_gcode");
        option.opt.full_width = true;
        option.opt.is_code = true;
        option.opt.height = gcode_field_height;//150;
        optgroup->append_single_option_line(option);

        optgroup = page->new_optgroup(L("Tool change G-code"), 0);
        optgroup->m_on_change = [this, optgroup](const t_config_option_key& opt_key, const boost::any& value) {
            validate_custom_gcode_cb(this, optgroup, opt_key, value);
        };
        option = optgroup->get_option("toolchange_gcode");
        option.opt.full_width = true;
        option.opt.is_code = true;
        option.opt.height = gcode_field_height;//150;
        optgroup->append_single_option_line(option);

        optgroup = page->new_optgroup(L("Between objects G-code (for sequential printing)"), 0);
        optgroup->m_on_change = [this, optgroup](const t_config_option_key& opt_key, const boost::any& value) {
            validate_custom_gcode_cb(this, optgroup, opt_key, value);
        };
        option = optgroup->get_option("between_objects_gcode");
        option.opt.full_width = true;
        option.opt.is_code = true;
        option.opt.height = gcode_field_height;//150;
        optgroup->append_single_option_line(option);

        optgroup = page->new_optgroup(L("Color Change G-code"), 0);
        optgroup->m_on_change = [this, optgroup](const t_config_option_key& opt_key, const boost::any& value) {
            validate_custom_gcode_cb(this, optgroup, opt_key, value);
        };
        option = optgroup->get_option("color_change_gcode");
        option.opt.is_code = true;
        option.opt.height = gcode_field_height;//150;
        optgroup->append_single_option_line(option);

        optgroup = page->new_optgroup(L("Pause Print G-code"), 0);
        optgroup->m_on_change = [this, optgroup](const t_config_option_key& opt_key, const boost::any& value) {
            validate_custom_gcode_cb(this, optgroup, opt_key, value);
        };
        option = optgroup->get_option("pause_print_gcode");
        option.opt.is_code = true;
        option.opt.height = gcode_field_height;//150;
        optgroup->append_single_option_line(option);

        optgroup = page->new_optgroup(L("Template Custom G-code"), 0);
        optgroup->m_on_change = [this, optgroup](const t_config_option_key& opt_key, const boost::any& value) {
            validate_custom_gcode_cb(this, optgroup, opt_key, value);
        };
        option = optgroup->get_option("template_custom_gcode");
        option.opt.is_code = true;
        option.opt.height = gcode_field_height;//150;
        optgroup->append_single_option_line(option);

    page = add_options_page(L("Notes"), "note.png");
        optgroup = page->new_optgroup(L("Notes"), 0);
        option = optgroup->get_option("printer_notes");
        option.opt.full_width = true;
        option.opt.height = notes_field_height;//250;
        optgroup->append_single_option_line(option);

    page = add_options_page(L("Dependencies"), "wrench.png");
        optgroup = page->new_optgroup(L("Profile dependencies"));

        build_preset_description_line(optgroup.get());

    build_unregular_pages(true);
}

void TabPrinter::build_sla()
{
    if (!m_pages.empty())
        m_pages.resize(0);
    auto page = add_options_page(L("General"), "printer");
    auto optgroup = page->new_optgroup(L("Size and coordinates"));

    create_line_with_widget(optgroup.get(), "bed_shape", "custom-svg-and-png-bed-textures_124612", [this](wxWindow* parent) {
        return 	create_bed_shape_widget(parent);
    });
    optgroup->append_single_option_line("max_print_height");

    optgroup = page->new_optgroup(L("Display"));
    optgroup->append_single_option_line("display_width");
    optgroup->append_single_option_line("display_height");

    auto option = optgroup->get_option("display_pixels_x");
    Line line = { option.opt.full_label, "" };
    line.append_option(option);
    line.append_option(optgroup->get_option("display_pixels_y"));
    optgroup->append_line(line);
    optgroup->append_single_option_line("display_orientation");

    // FIXME: This should be on one line in the UI
    optgroup->append_single_option_line("display_mirror_x");
    optgroup->append_single_option_line("display_mirror_y");

    optgroup = page->new_optgroup(L("Tilt"));
    line = { L("Tilt time"), "" };
    line.append_option(optgroup->get_option("fast_tilt_time"));
    line.append_option(optgroup->get_option("slow_tilt_time"));
    optgroup->append_line(line);
    optgroup->append_single_option_line("area_fill");

    optgroup = page->new_optgroup(L("Corrections"));
    line = Line{ m_config->def()->get("relative_correction")->full_label, "" };
    for (auto& axis : { "X", "Y", "Z" }) {
        auto opt = optgroup->get_option(std::string("relative_correction_") + char(std::tolower(axis[0])));
        opt.opt.label = axis;
        line.append_option(opt);
    }
    optgroup->append_line(line);
    optgroup->append_single_option_line("absolute_correction");
    optgroup->append_single_option_line("elefant_foot_compensation");
    optgroup->append_single_option_line("elefant_foot_min_width");
    optgroup->append_single_option_line("gamma_correction");
    
    optgroup = page->new_optgroup(L("Exposure"));
    optgroup->append_single_option_line("min_exposure_time");
    optgroup->append_single_option_line("max_exposure_time");
    optgroup->append_single_option_line("min_initial_exposure_time");
    optgroup->append_single_option_line("max_initial_exposure_time");

    build_print_host_upload_group(page.get());

    const int notes_field_height = 25; // 250

    page = add_options_page(L("Notes"), "note.png");
    optgroup = page->new_optgroup(L("Notes"), 0);
    option = optgroup->get_option("printer_notes");
    option.opt.full_width = true;
    option.opt.height = notes_field_height;//250;
    optgroup->append_single_option_line(option);

    page = add_options_page(L("Dependencies"), "wrench.png");
    optgroup = page->new_optgroup(L("Profile dependencies"));

    build_preset_description_line(optgroup.get());
}

void TabPrinter::extruders_count_changed(size_t extruders_count)
{
    bool is_count_changed = false;
    if (m_extruders_count != extruders_count) {
        m_extruders_count = extruders_count;
        m_preset_bundle->printers.get_edited_preset().set_num_extruders(extruders_count);
        m_preset_bundle->update_multi_material_filament_presets();
        is_count_changed = true;
    }
    else if (m_extruders_count == 1 &&
             m_preset_bundle->project_config.option<ConfigOptionFloats>("wiping_volumes_matrix")->values.size()>1)
        m_preset_bundle->update_multi_material_filament_presets();

    /* This function should be call in any case because of correct updating/rebuilding
     * of unregular pages of a Printer Settings
     */
    build_unregular_pages();

    if (is_count_changed) {
        on_value_change("extruders_count", extruders_count);
        wxGetApp().sidebar().update_objects_list_extruder_column(extruders_count);
    }
}

void TabPrinter::append_option_line(ConfigOptionsGroupShp optgroup, const std::string opt_key)
{
    auto option = optgroup->get_option(opt_key, 0);
    auto line = Line{ option.opt.full_label, "" };
    line.append_option(option);
    if (m_use_silent_mode 
        || m_printer_technology == ptSLA // just for first build, if SLA printer preset is selected 
        )
        line.append_option(optgroup->get_option(opt_key, 1));
    optgroup->append_line(line);
}

PageShp TabPrinter::build_kinematics_page()
{
    auto page = add_options_page(L("Machine limits"), "cog", true);

    auto optgroup = page->new_optgroup(L("General"));
    {
	    optgroup->append_single_option_line("machine_limits_usage");
        Line line { "", "" };
        line.full_width = 1;
        line.widget = [this](wxWindow* parent) {
            return description_line_widget(parent, &m_machine_limits_description_line);
        };
        optgroup->append_line(line);
    }

    if (m_use_silent_mode) {
        // Legend for OptionsGroups
        auto optgroup = page->new_optgroup("");
        auto line = Line{ "", "" };

        ConfigOptionDef def;
        def.type = coString;
        def.width = Field::def_width();
        def.gui_type = ConfigOptionDef::GUIType::legend;
        def.mode = comAdvanced;
        def.tooltip = L("Values in this column are for Normal mode");
        def.set_default_value(new ConfigOptionString{ _(L("Normal")).ToUTF8().data() });

        auto option = Option(def, "full_power_legend");
        line.append_option(option);

        def.tooltip = L("Values in this column are for Stealth mode");
        def.set_default_value(new ConfigOptionString{ _(L("Stealth")).ToUTF8().data() });
        option = Option(def, "silent_legend");
        line.append_option(option);

        optgroup->append_line(line);
    }

    const std::vector<std::string> axes{ "x", "y", "z", "e" };
    optgroup = page->new_optgroup(L("Maximum feedrates"));
        for (const std::string &axis : axes)	{
            append_option_line(optgroup, "machine_max_feedrate_" + axis);
        }

    optgroup = page->new_optgroup(L("Maximum accelerations"));
        for (const std::string &axis : axes)	{
            append_option_line(optgroup, "machine_max_acceleration_" + axis);
        }
        append_option_line(optgroup, "machine_max_acceleration_extruding");
        append_option_line(optgroup, "machine_max_acceleration_retracting");
        if (m_supports_travel_acceleration)
            append_option_line(optgroup, "machine_max_acceleration_travel");

    optgroup = page->new_optgroup(L("Jerk limits"));
        for (const std::string &axis : axes)	{
            append_option_line(optgroup, "machine_max_jerk_" + axis);
        }

        if (m_supports_min_feedrates) {
            optgroup = page->new_optgroup(L("Minimum feedrates"));
            append_option_line(optgroup, "machine_min_extruding_rate");
            append_option_line(optgroup, "machine_min_travel_rate");
        }

    return page;
}

/* Previous name build_extruder_pages().
 *
 * This function was renamed because of now it implements not just an extruder pages building,
 * but "Machine limits" and "Single extruder MM setup" too
 * (These pages can changes according to the another values of a current preset)
 * */
void TabPrinter::build_unregular_pages(bool from_initial_build/* = false*/)
{
    size_t		n_before_extruders = 2;			//	Count of pages before Extruder pages
    auto        flavor = m_config->option<ConfigOptionEnum<GCodeFlavor>>("gcode_flavor")->value;
    bool		show_mach_limits = (flavor == gcfMarlinLegacy || flavor == gcfMarlinFirmware || flavor == gcfRepRapFirmware);

    /* ! Freeze/Thaw in this function is needed to avoid call OnPaint() for erased pages
     * and be cause of application crash, when try to change Preset in moment,
     * when one of unregular pages is selected.
     *  */
    Freeze();

    // Add/delete Kinematics page according to show_mach_limits
    size_t existed_page = 0;
    for (size_t i = n_before_extruders; i < m_pages.size(); ++i) // first make sure it's not there already
        if (m_pages[i]->title().find(L("Machine limits")) != std::string::npos) {
            if (!show_mach_limits || m_rebuild_kinematics_page)
                m_pages.erase(m_pages.begin() + i);
            else
                existed_page = i;
            break;
        }

    if (existed_page < n_before_extruders && (show_mach_limits || from_initial_build)) {
        auto page = build_kinematics_page();
        if (from_initial_build && !show_mach_limits)
            page->clear();
        else
            m_pages.insert(m_pages.begin() + n_before_extruders, page);
    }

    if (show_mach_limits)
        n_before_extruders++;
    size_t		n_after_single_extruder_MM = 2; //	Count of pages after single_extruder_multi_material page

    if (m_extruders_count_old == m_extruders_count ||
        (m_has_single_extruder_MM_page && m_extruders_count == 1))
    {
        // if we have a single extruder MM setup, add a page with configuration options:
        for (size_t i = 0; i < m_pages.size(); ++i) // first make sure it's not there already
            if (m_pages[i]->title().find(L("Single extruder MM setup")) != std::string::npos) {
                m_pages.erase(m_pages.begin() + i);
                break;
            }
        m_has_single_extruder_MM_page = false;
    }
    if (from_initial_build ||
        (m_extruders_count > 1 && m_config->opt_bool("single_extruder_multi_material") && !m_has_single_extruder_MM_page)) {
        // create a page, but pretend it's an extruder page, so we can add it to m_pages ourselves
        auto page = add_options_page(L("Single extruder MM setup"), "printer", true);
        auto optgroup = page->new_optgroup(L("Single extruder multimaterial parameters"));
        optgroup->append_single_option_line("cooling_tube_retraction");
        optgroup->append_single_option_line("cooling_tube_length");
        optgroup->append_single_option_line("parking_pos_retraction");
        optgroup->append_single_option_line("extra_loading_move");
        optgroup->append_single_option_line("high_current_on_filament_swap");
        if (from_initial_build)
            page->clear();
        else {
            m_pages.insert(m_pages.end() - n_after_single_extruder_MM, page);
            m_has_single_extruder_MM_page = true;
        }
    }

    // Build missed extruder pages
    for (auto extruder_idx = m_extruders_count_old; extruder_idx < m_extruders_count; ++extruder_idx) {
        //# build page
        const wxString& page_name = wxString::Format("Extruder %d", int(extruder_idx + 1));
        auto page = add_options_page(page_name, "funnel", true);
        m_pages.insert(m_pages.begin() + n_before_extruders + extruder_idx, page);

            auto optgroup = page->new_optgroup(L("Size"));
            optgroup->append_single_option_line("nozzle_diameter", "", extruder_idx);

            optgroup->m_on_change = [this, extruder_idx](const t_config_option_key& opt_key, boost::any value)
            {
                if (m_config->opt_bool("single_extruder_multi_material") && m_extruders_count > 1 && opt_key.find_first_of("nozzle_diameter") != std::string::npos)
                {
                    SuppressBackgroundProcessingUpdate sbpu;
                    const double new_nd = boost::any_cast<double>(value);
                    std::vector<double> nozzle_diameters = static_cast<const ConfigOptionFloats*>(m_config->option("nozzle_diameter"))->values;

                    // if value was changed
                    if (fabs(nozzle_diameters[extruder_idx == 0 ? 1 : 0] - new_nd) > EPSILON)
                    {
                        const wxString msg_text = _(L("This is a single extruder multimaterial printer, diameters of all extruders "
                                                      "will be set to the new value. Do you want to proceed?"));
                        //wxMessageDialog dialog(parent(), msg_text, _(L("Nozzle diameter")), wxICON_WARNING | wxYES_NO);
                        MessageDialog dialog(parent(), msg_text, _(L("Nozzle diameter")), wxICON_WARNING | wxYES_NO);

                        DynamicPrintConfig new_conf = *m_config;
                        if (dialog.ShowModal() == wxID_YES) {
                            for (size_t i = 0; i < nozzle_diameters.size(); i++) {
                                if (i==extruder_idx)
                                    continue;
                                nozzle_diameters[i] = new_nd;
                            }
                        }
                        else
                            nozzle_diameters[extruder_idx] = nozzle_diameters[extruder_idx == 0 ? 1 : 0];

                        new_conf.set_key_value("nozzle_diameter", new ConfigOptionFloats(nozzle_diameters));
                        load_config(new_conf);
                    }
                }

                update_dirty();
                update();
            };

            optgroup = page->new_optgroup(L("Layer height limits"));
            optgroup->append_single_option_line("min_layer_height", "", extruder_idx);
            optgroup->append_single_option_line("max_layer_height", "", extruder_idx);


            optgroup = page->new_optgroup(L("Position (for multi-extruder printers)"));
            optgroup->append_single_option_line("extruder_offset", "", extruder_idx);

            optgroup = page->new_optgroup(L("Retraction"));
            optgroup->append_single_option_line("retract_length", "", extruder_idx);
            optgroup->append_single_option_line("retract_lift", "", extruder_idx);
                Line line = { L("Only lift Z"), "" };
                line.append_option(optgroup->get_option("retract_lift_above", extruder_idx));
                line.append_option(optgroup->get_option("retract_lift_below", extruder_idx));
                optgroup->append_line(line);

            optgroup->append_single_option_line("retract_speed", "", extruder_idx);
            optgroup->append_single_option_line("deretract_speed", "", extruder_idx);
            optgroup->append_single_option_line("retract_restart_extra", "", extruder_idx);
            optgroup->append_single_option_line("retract_before_travel", "", extruder_idx);
            optgroup->append_single_option_line("retract_layer_change", "", extruder_idx);
            optgroup->append_single_option_line("wipe", "", extruder_idx);
            optgroup->append_single_option_line("retract_before_wipe", "", extruder_idx);

            optgroup = page->new_optgroup(L("Retraction when tool is disabled (advanced settings for multi-extruder setups)"));
            optgroup->append_single_option_line("retract_length_toolchange", "", extruder_idx);
            optgroup->append_single_option_line("retract_restart_extra_toolchange", "", extruder_idx);

            optgroup = page->new_optgroup(L("Preview"));

            auto reset_to_filament_color = [this, extruder_idx](wxWindow* parent) {
                m_reset_to_filament_color = new ScalableButton(parent, wxID_ANY, "undo", _L("Reset to Filament Color"), 
                                                               wxDefaultSize, wxDefaultPosition, wxBU_LEFT | wxBU_EXACTFIT, true);
                ScalableButton* btn = m_reset_to_filament_color;
                btn->SetFont(Slic3r::GUI::wxGetApp().normal_font());
                btn->SetSize(btn->GetBestSize());
                auto sizer = new wxBoxSizer(wxHORIZONTAL);
                sizer->Add(btn);

                btn->Bind(wxEVT_BUTTON, [this, extruder_idx](wxCommandEvent& e)
                {
                    std::vector<std::string> colors = static_cast<const ConfigOptionStrings*>(m_config->option("extruder_colour"))->values;
                    colors[extruder_idx] = "";

                    DynamicPrintConfig new_conf = *m_config;
                    new_conf.set_key_value("extruder_colour", new ConfigOptionStrings(colors));
                    load_config(new_conf);

                    update_dirty();
                    update();
                });

                return sizer;
            };
            line = optgroup->create_single_option_line("extruder_colour", "", extruder_idx);
            line.append_widget(reset_to_filament_color);
            optgroup->append_line(line);
    }

    // # remove extra pages
    if (m_extruders_count < m_extruders_count_old)
        m_pages.erase(	m_pages.begin() + n_before_extruders + m_extruders_count,
                        m_pages.begin() + n_before_extruders + m_extruders_count_old);

    Thaw();

    m_extruders_count_old = m_extruders_count;

    if (from_initial_build && m_printer_technology == ptSLA)
        return; // next part of code is no needed to execute at this moment

    rebuild_page_tree();

    // Reload preset pages with current configuration values
    reload_config();

    // apply searcher with current configuration
    apply_searcher();
}

// this gets executed after preset is loaded and before GUI fields are updated
void TabPrinter::on_preset_loaded()
{
    // update the extruders count field
    auto   *nozzle_diameter = dynamic_cast<const ConfigOptionFloats*>(m_config->option("nozzle_diameter"));
    size_t extruders_count = nozzle_diameter->values.size();
    // update the GUI field according to the number of nozzle diameters supplied
    extruders_count_changed(extruders_count);
}

void TabPrinter::update_pages()
{
    // update m_pages ONLY if printer technology is changed
    const PrinterTechnology new_printer_technology = m_presets->get_edited_preset().printer_technology();
    if (new_printer_technology == m_printer_technology)
        return;

    //clear all active pages before switching
    clear_pages();

    // set m_pages to m_pages_(technology before changing)
    m_printer_technology == ptFFF ? m_pages.swap(m_pages_fff) : m_pages.swap(m_pages_sla);

    // build Tab according to the technology, if it's not exist jet OR
    // set m_pages_(technology after changing) to m_pages
    // m_printer_technology will be set by Tab::load_current_preset()
    if (new_printer_technology == ptFFF)
    {
        if (m_pages_fff.empty())
        {
            build_fff();
            if (m_extruders_count > 1)
            {
                m_preset_bundle->update_multi_material_filament_presets();
                on_value_change("extruders_count", m_extruders_count);
            }
        }
        else
            m_pages.swap(m_pages_fff);

         wxGetApp().sidebar().update_objects_list_extruder_column(m_extruders_count);
    }
    else
        m_pages_sla.empty() ? build_sla() : m_pages.swap(m_pages_sla);

    rebuild_page_tree();
}

void TabPrinter::reload_config()
{
    Tab::reload_config();

    // "extruders_count" doesn't update from the update_config(),
    // so update it implicitly
    if (m_active_page && m_active_page->title() == "General")
        m_active_page->set_value("extruders_count", int(m_extruders_count));
}

void TabPrinter::activate_selected_page(std::function<void()> throw_if_canceled)
{
    Tab::activate_selected_page(throw_if_canceled);

    // "extruders_count" doesn't update from the update_config(),
    // so update it implicitly
    if (m_active_page && m_active_page->title() == "General")
        m_active_page->set_value("extruders_count", int(m_extruders_count));
}

void TabPrinter::clear_pages()
{
    Tab::clear_pages();
    m_reset_to_filament_color = nullptr;
}

void TabPrinter::toggle_options()
{
    if (!m_active_page || m_presets->get_edited_preset().printer_technology() == ptSLA)
        return;

    const GCodeFlavor flavor = m_config->option<ConfigOptionEnum<GCodeFlavor>>("gcode_flavor")->value;
    bool have_multiple_extruders = m_extruders_count > 1;
    if (m_active_page->title() == "Custom G-code")
        toggle_option("toolchange_gcode", have_multiple_extruders);
    if (m_active_page->title() == "General") {
        toggle_option("single_extruder_multi_material", have_multiple_extruders);

        bool is_marlin_flavor = flavor == gcfMarlinLegacy || flavor == gcfMarlinFirmware;
        // Disable silent mode for non-marlin firmwares.
        toggle_option("silent_mode", is_marlin_flavor);
    }

    wxString extruder_number;
    long val;
    if (m_active_page->title().StartsWith("Extruder ", &extruder_number) && extruder_number.ToLong(&val) &&
        val > 0 && (size_t)val <= m_extruders_count)
    {
        size_t i = size_t(val - 1);
        bool have_retract_length = m_config->opt_float("retract_length", i) > 0;

        // when using firmware retraction, firmware decides retraction length
        bool use_firmware_retraction = m_config->opt_bool("use_firmware_retraction");
        toggle_option("retract_length", !use_firmware_retraction, i);

        // user can customize travel length if we have retraction length or we"re using
        // firmware retraction
        toggle_option("retract_before_travel", have_retract_length || use_firmware_retraction, i);

        // user can customize other retraction options if retraction is enabled
        bool retraction = (have_retract_length || use_firmware_retraction);
        std::vector<std::string> vec = { "retract_lift", "retract_layer_change" };
        for (auto el : vec)
            toggle_option(el, retraction, i);

        // retract lift above / below only applies if using retract lift
        vec.resize(0);
        vec = { "retract_lift_above", "retract_lift_below" };
        for (auto el : vec)
            toggle_option(el, retraction && (m_config->opt_float("retract_lift", i) > 0), i);

        // some options only apply when not using firmware retraction
        vec.resize(0);
        vec = { "retract_speed", "deretract_speed", "retract_before_wipe", "retract_restart_extra", "wipe" };
        for (auto el : vec)
            toggle_option(el, retraction && !use_firmware_retraction, i);

        bool wipe = m_config->opt_bool("wipe", i);
        toggle_option("retract_before_wipe", wipe, i);

        if (use_firmware_retraction && wipe) {
            //wxMessageDialog dialog(parent(),
            MessageDialog dialog(parent(),
                _(L("The Wipe option is not available when using the Firmware Retraction mode.\n"
                    "\nShall I disable it in order to enable Firmware Retraction?")),
                _(L("Firmware Retraction")), wxICON_WARNING | wxYES | wxNO);

            DynamicPrintConfig new_conf = *m_config;
            if (dialog.ShowModal() == wxID_YES) {
                auto wipe = static_cast<ConfigOptionBools*>(m_config->option("wipe")->clone());
                for (size_t w = 0; w < wipe->values.size(); w++)
                    wipe->values[w] = false;
                new_conf.set_key_value("wipe", wipe);
            }
            else {
                new_conf.set_key_value("use_firmware_retraction", new ConfigOptionBool(false));
            }
            load_config(new_conf);
        }

        toggle_option("retract_length_toolchange", have_multiple_extruders, i);

        bool toolchange_retraction = m_config->opt_float("retract_length_toolchange", i) > 0;
        toggle_option("retract_restart_extra_toolchange", have_multiple_extruders && toolchange_retraction, i);
    }

    if (m_active_page->title() == "Machine limits" && m_machine_limits_description_line) {
        assert(flavor == gcfMarlinLegacy
            || flavor == gcfMarlinFirmware
            || flavor == gcfRepRapFirmware);
		const auto *machine_limits_usage = m_config->option<ConfigOptionEnum<MachineLimitsUsage>>("machine_limits_usage");
		bool enabled = machine_limits_usage->value != MachineLimitsUsage::Ignore;
        bool silent_mode = m_config->opt_bool("silent_mode");
        int  max_field = silent_mode ? 2 : 1;
    	for (const std::string &opt : Preset::machine_limits_options())
            for (int i = 0; i < max_field; ++ i)
	            toggle_option(opt, enabled, i);
        update_machine_limits_description(machine_limits_usage->value);
    }
}

void TabPrinter::update()
{
    m_update_cnt++;
    m_presets->get_edited_preset().printer_technology() == ptFFF ? update_fff() : update_sla();
    m_update_cnt--;

    update_description_lines();
    Layout();

    if (m_update_cnt == 0)
        wxGetApp().mainframe->on_config_changed(m_config);
}

void TabPrinter::update_fff()
{
    if (m_use_silent_mode != m_config->opt_bool("silent_mode"))	{
        m_rebuild_kinematics_page = true;
        m_use_silent_mode = m_config->opt_bool("silent_mode");
    }

    const auto flavor = m_config->option<ConfigOptionEnum<GCodeFlavor>>("gcode_flavor")->value;
    bool supports_travel_acceleration = (flavor == gcfMarlinFirmware || flavor == gcfRepRapFirmware);
    bool supports_min_feedrates       = (flavor == gcfMarlinFirmware || flavor == gcfMarlinLegacy);
    if (m_supports_travel_acceleration != supports_travel_acceleration || m_supports_min_feedrates != supports_min_feedrates) {
        m_rebuild_kinematics_page = true;
        m_supports_travel_acceleration = supports_travel_acceleration;
        m_supports_min_feedrates = supports_min_feedrates;
    }

    toggle_options();
}

void TabPrinter::update_sla()
{ ; }

void Tab::update_ui_items_related_on_parent_preset(const Preset* selected_preset_parent)
{
    m_is_default_preset = selected_preset_parent != nullptr && selected_preset_parent->is_default;

    m_bmp_non_system = selected_preset_parent ? &m_bmp_value_unlock : &m_bmp_white_bullet;
    m_ttg_non_system = selected_preset_parent ? &m_ttg_value_unlock : &m_ttg_white_bullet_ns;
    m_tt_non_system  = selected_preset_parent ? &m_tt_value_unlock  : &m_ttg_white_bullet_ns;
}

// Initialize the UI from the current preset
void Tab::load_current_preset()
{
    const Preset& preset = m_presets->get_edited_preset();

    update_btns_enabling();

    update();
    if (m_type == Slic3r::Preset::TYPE_PRINTER) {
        // For the printer profile, generate the extruder pages.
        if (preset.printer_technology() == ptFFF)
            on_preset_loaded();
        else
            wxGetApp().sidebar().update_objects_list_extruder_column(1);
    }
    // Reload preset pages with the new configuration values.
    reload_config();

    update_ui_items_related_on_parent_preset(m_presets->get_selected_preset_parent());

//	m_undo_to_sys_btn->Enable(!preset.is_default);

#if 0
    // use CallAfter because some field triggers schedule on_change calls using CallAfter,
    // and we don't want them to be called after this update_dirty() as they would mark the
    // preset dirty again
    // (not sure this is true anymore now that update_dirty is idempotent)
    wxTheApp->CallAfter([this]
#endif
    {
        // checking out if this Tab exists till this moment
        if (!wxGetApp().checked_tab(this))
            return;
        update_tab_ui();

        // update show/hide tabs
        if (m_type == Slic3r::Preset::TYPE_PRINTER) {
            const PrinterTechnology printer_technology = m_presets->get_edited_preset().printer_technology();
            if (printer_technology != static_cast<TabPrinter*>(this)->m_printer_technology)
            {
                // The change of the technology requires to remove some of unrelated Tabs
                // During this action, wxNoteBook::RemovePage invoke wxEVT_NOTEBOOK_PAGE_CHANGED
                // and as a result a function select_active_page() is called fron Tab::OnActive()
                // But we don't need it. So, to avoid activation of the page, set m_active_page to NULL 
                // till unusable Tabs will be deleted
                Page* tmp_page = m_active_page;
                m_active_page = nullptr;
                for (auto tab : wxGetApp().tabs_list) {
                    if (tab->type() == Preset::TYPE_PRINTER) { // Printer tab is shown every time
                        int cur_selection = wxGetApp().tab_panel()->GetSelection();
                        if (cur_selection != 0)
                            wxGetApp().tab_panel()->SetSelection(wxGetApp().tab_panel()->GetPageCount() - 1);
                        continue;
                    }
                    if (tab->supports_printer_technology(printer_technology))
                    {
#ifdef _MSW_DARK_MODE
                        if (!wxGetApp().tabs_as_menu()) {
                            std::string bmp_name = tab->type() == Slic3r::Preset::TYPE_FILAMENT      ? "spool" :
                                                   tab->type() == Slic3r::Preset::TYPE_SLA_MATERIAL  ? "resin" : "cog";
                            tab->Hide(); // #ys_WORKAROUND : Hide tab before inserting to avoid unwanted rendering of the tab
                            dynamic_cast<Notebook*>(wxGetApp().tab_panel())->InsertPage(wxGetApp().tab_panel()->FindPage(this), tab, tab->title(), bmp_name);
                        }
                        else
#endif
                            wxGetApp().tab_panel()->InsertPage(wxGetApp().tab_panel()->FindPage(this), tab, tab->title());
                        #ifdef __linux__ // the tabs apparently need to be explicitly shown on Linux (pull request #1563)
                            int page_id = wxGetApp().tab_panel()->FindPage(tab);
                            wxGetApp().tab_panel()->GetPage(page_id)->Show(true);
                        #endif // __linux__
                    }
                    else {
                        int page_id = wxGetApp().tab_panel()->FindPage(tab);
                        wxGetApp().tab_panel()->GetPage(page_id)->Show(false);
                        wxGetApp().tab_panel()->RemovePage(page_id);
                    }
                }
                static_cast<TabPrinter*>(this)->m_printer_technology = printer_technology;
                m_active_page = tmp_page;
#ifdef _MSW_DARK_MODE
                if (!wxGetApp().tabs_as_menu())
                    dynamic_cast<Notebook*>(wxGetApp().tab_panel())->SetPageImage(wxGetApp().tab_panel()->FindPage(this), printer_technology == ptFFF ? "printer" : "sla_printer");
#endif
            }
            on_presets_changed();
            if (printer_technology == ptFFF) {
                static_cast<TabPrinter*>(this)->m_initial_extruders_count = static_cast<const ConfigOptionFloats*>(m_presets->get_selected_preset().config.option("nozzle_diameter"))->values.size(); //static_cast<TabPrinter*>(this)->m_extruders_count;
                const Preset* parent_preset = m_presets->get_selected_preset_parent();
                static_cast<TabPrinter*>(this)->m_sys_extruders_count = parent_preset == nullptr ? 0 :
                    static_cast<const ConfigOptionFloats*>(parent_preset->config.option("nozzle_diameter"))->values.size();
            }
        }
        else {
            on_presets_changed();
            if (m_type == Preset::TYPE_SLA_PRINT || m_type == Preset::TYPE_PRINT)
                update_frequently_changed_parameters();
        }

        m_opt_status_value = (m_presets->get_selected_preset_parent() ? osSystemValue : 0) | osInitValue;
        init_options_list();
        update_visibility();
        update_changed_ui();
    }
#if 0
    );
#endif
}

//Regerenerate content of the page tree.
void Tab::rebuild_page_tree()
{
    // get label of the currently selected item
    const auto sel_item = m_treectrl->GetSelection();
    const auto selected = sel_item ? m_treectrl->GetItemText(sel_item) : "";
    const auto rootItem = m_treectrl->GetRootItem();

    wxTreeItemId item;

    // Delete/Append events invoke wxEVT_TREE_SEL_CHANGED event.
    // To avoid redundant clear/activate functions call
    // suppress activate page before page_tree rebuilding
    m_disable_tree_sel_changed_event = true;
    m_treectrl->DeleteChildren(rootItem);

    for (auto p : m_pages)
    {
        if (!p->get_show())
            continue;
        auto itemId = m_treectrl->AppendItem(rootItem, translate_category(p->title(), m_type), p->iconID());
        m_treectrl->SetItemTextColour(itemId, p->get_item_colour());
        if (translate_category(p->title(), m_type) == selected)
            item = itemId;
    }
    if (!item) {
        // this is triggered on first load, so we don't disable the sel change event
        item = m_treectrl->GetFirstVisibleItem();
    }

    // allow activate page before selection of a page_tree item
    m_disable_tree_sel_changed_event = false;
    if (item)
        m_treectrl->SelectItem(item);
}

void Tab::update_btns_enabling()
{
    // we can delete any preset from the physical printer
    // and any user preset
    const Preset& preset = m_presets->get_edited_preset();
    m_btn_delete_preset->Show((m_type == Preset::TYPE_PRINTER && m_preset_bundle->physical_printers.has_selection())
                              || (!preset.is_default && !preset.is_system));

    if (m_btn_edit_ph_printer)
        m_btn_edit_ph_printer->SetToolTip( m_preset_bundle->physical_printers.has_selection() ?
                                           _L("Edit physical printer") : _L("Add physical printer"));
}

void Tab::update_preset_choice()
{
    m_presets_choice->update();
    update_btns_enabling();
}

// Called by the UI combo box when the user switches profiles, and also to delete the current profile.
// Select a preset by a name.If !defined(name), then the default preset is selected.
// If the current profile is modified, user is asked to save the changes.
void Tab::select_preset(std::string preset_name, bool delete_current /*=false*/, const std::string& last_selected_ph_printer_name/* =""*/)
{
    if (preset_name.empty()) {
        if (delete_current) {
            // Find an alternate preset to be selected after the current preset is deleted.
            const std::deque<Preset> &presets 		= m_presets->get_presets();
            size_t    				  idx_current   = m_presets->get_idx_selected();
            // Find the next visible preset.
            size_t 				      idx_new       = idx_current + 1;
            if (idx_new < presets.size())
                for (; idx_new < presets.size() && ! presets[idx_new].is_visible; ++ idx_new) ;
            if (idx_new == presets.size())
                for (idx_new = idx_current - 1; idx_new > 0 && ! presets[idx_new].is_visible; -- idx_new);
            preset_name = presets[idx_new].name;
        } else {
            // If no name is provided, select the "-- default --" preset.
            preset_name = m_presets->default_preset().name;
        }
    }
    assert(! delete_current || (m_presets->get_edited_preset().name != preset_name && m_presets->get_edited_preset().is_user()));
    bool current_dirty = ! delete_current && m_presets->current_is_dirty();
    bool print_tab     = m_presets->type() == Preset::TYPE_PRINT || m_presets->type() == Preset::TYPE_SLA_PRINT;
    bool printer_tab   = m_presets->type() == Preset::TYPE_PRINTER;
    bool canceled      = false;
    bool technology_changed = false;
    m_dependent_tabs.clear();
    if (current_dirty && ! may_discard_current_dirty_preset(nullptr, preset_name)) {
        canceled = true;
    } else if (print_tab) {
        // Before switching the print profile to a new one, verify, whether the currently active filament or SLA material
        // are compatible with the new print.
        // If it is not compatible and the current filament or SLA material are dirty, let user decide
        // whether to discard the changes or keep the current print selection.
        PresetWithVendorProfile printer_profile = m_preset_bundle->printers.get_edited_preset_with_vendor_profile();
        PrinterTechnology  printer_technology = printer_profile.preset.printer_technology();
        PresetCollection  &dependent = (printer_technology == ptFFF) ? m_preset_bundle->filaments : m_preset_bundle->sla_materials;
        bool 			   old_preset_dirty = dependent.current_is_dirty();
        bool 			   new_preset_compatible = is_compatible_with_print(dependent.get_edited_preset_with_vendor_profile(), 
        	m_presets->get_preset_with_vendor_profile(*m_presets->find_preset(preset_name, true)), printer_profile);
        if (! canceled)
            canceled = old_preset_dirty && ! new_preset_compatible && ! may_discard_current_dirty_preset(&dependent, preset_name);
        if (! canceled) {
            // The preset will be switched to a different, compatible preset, or the '-- default --'.
            m_dependent_tabs.emplace_back((printer_technology == ptFFF) ? Preset::Type::TYPE_FILAMENT : Preset::Type::TYPE_SLA_MATERIAL);
            if (old_preset_dirty && ! new_preset_compatible)
                dependent.discard_current_changes();
        }
    } else if (printer_tab) {
        // Before switching the printer to a new one, verify, whether the currently active print and filament
        // are compatible with the new printer.
        // If they are not compatible and the current print or filament are dirty, let user decide
        // whether to discard the changes or keep the current printer selection.
        //
        // With the introduction of the SLA printer types, we need to support switching between
        // the FFF and SLA printers.
        const Preset 		&new_printer_preset     = *m_presets->find_preset(preset_name, true);
		const PresetWithVendorProfile new_printer_preset_with_vendor_profile = m_presets->get_preset_with_vendor_profile(new_printer_preset);
        PrinterTechnology    old_printer_technology = m_presets->get_edited_preset().printer_technology();
        PrinterTechnology    new_printer_technology = new_printer_preset.printer_technology();
        if (new_printer_technology == ptSLA && old_printer_technology == ptFFF && !wxGetApp().may_switch_to_SLA_preset(_L("New printer preset selected")))
            canceled = true;
        else {
            struct PresetUpdate {
                Preset::Type         tab_type;
                PresetCollection 	*presets;
                PrinterTechnology    technology;
                bool    	         old_preset_dirty;
                bool         	     new_preset_compatible;
            };
            std::vector<PresetUpdate> updates = {
                { Preset::Type::TYPE_PRINT,         &m_preset_bundle->prints,       ptFFF },
                { Preset::Type::TYPE_SLA_PRINT,     &m_preset_bundle->sla_prints,   ptSLA },
                { Preset::Type::TYPE_FILAMENT,      &m_preset_bundle->filaments,    ptFFF },
                { Preset::Type::TYPE_SLA_MATERIAL,  &m_preset_bundle->sla_materials,ptSLA }
            };
            for (PresetUpdate &pu : updates) {
                pu.old_preset_dirty = (old_printer_technology == pu.technology) && pu.presets->current_is_dirty();
                pu.new_preset_compatible = (new_printer_technology == pu.technology) && is_compatible_with_printer(pu.presets->get_edited_preset_with_vendor_profile(), new_printer_preset_with_vendor_profile);
                if (!canceled)
                    canceled = pu.old_preset_dirty && !pu.new_preset_compatible && !may_discard_current_dirty_preset(pu.presets, preset_name);
            }
            if (!canceled) {
                for (PresetUpdate &pu : updates) {
                    // The preset will be switched to a different, compatible preset, or the '-- default --'.
                    if (pu.technology == new_printer_technology)
                        m_dependent_tabs.emplace_back(pu.tab_type);
                    if (pu.old_preset_dirty && !pu.new_preset_compatible)
                        pu.presets->discard_current_changes();
                }
            }
        }
        if (! canceled)
        	technology_changed = old_printer_technology != new_printer_technology;
    }

    if (! canceled && delete_current) {
        // Delete the file and select some other reasonable preset.
        // It does not matter which preset will be made active as the preset will be re-selected from the preset_name variable.
        // The 'external' presets will only be removed from the preset list, their files will not be deleted.
        try {
            m_presets->delete_current_preset();
        } catch (const std::exception & /* e */) {
            //FIXME add some error reporting!
            canceled = true;
        }
    }

    if (canceled) {
        if (m_type == Preset::TYPE_PRINTER) {
            if (!last_selected_ph_printer_name.empty() &&
                m_presets->get_edited_preset().name == PhysicalPrinter::get_preset_name(last_selected_ph_printer_name)) {
                // If preset selection was canceled and previously was selected physical printer, we should select it back
                m_preset_bundle->physical_printers.select_printer(last_selected_ph_printer_name);
            }
            if (m_preset_bundle->physical_printers.has_selection()) {
                // If preset selection was canceled and physical printer was selected
                // we must disable selection marker for the physical printers
                m_preset_bundle->physical_printers.unselect_printer();
            }
        }

        update_tab_ui();

        // Trigger the on_presets_changed event so that we also restore the previous value in the plater selector,
        // if this action was initiated from the plater.
        on_presets_changed();
    } else {
        if (current_dirty)
            m_presets->discard_current_changes();

        const bool is_selected = m_presets->select_preset_by_name(preset_name, false) || delete_current;
        assert(m_presets->get_edited_preset().name == preset_name || ! is_selected);
        // Mark the print & filament enabled if they are compatible with the currently selected preset.
        // The following method should not discard changes of current print or filament presets on change of a printer profile,
        // if they are compatible with the current printer.
        auto update_compatible_type = [delete_current](bool technology_changed, bool on_page, bool show_incompatible_presets) {
        	return (delete_current || technology_changed) ? PresetSelectCompatibleType::Always :
        	       on_page                                ? PresetSelectCompatibleType::Never  :
        	       show_incompatible_presets              ? PresetSelectCompatibleType::OnlyIfWasCompatible : PresetSelectCompatibleType::Always;
        };
        if (current_dirty || delete_current || print_tab || printer_tab)
            m_preset_bundle->update_compatible(
            	update_compatible_type(technology_changed, print_tab,   (print_tab ? this : wxGetApp().get_tab(Preset::TYPE_PRINT))->m_show_incompatible_presets),
            	update_compatible_type(technology_changed, false, 		wxGetApp().get_tab(Preset::TYPE_FILAMENT)->m_show_incompatible_presets));
        // Initialize the UI from the current preset.
        if (printer_tab)
            static_cast<TabPrinter*>(this)->update_pages();

        if (! is_selected && printer_tab)
        {
            /* There is a case, when :
             * after Config Wizard applying we try to select previously selected preset, but
             * in a current configuration this one:
             *  1. doesn't exist now,
             *  2. have another printer_technology
             * So, it is necessary to update list of dependent tabs
             * to the corresponding printer_technology
             */
            const PrinterTechnology printer_technology = m_presets->get_edited_preset().printer_technology();
            if (printer_technology == ptFFF && m_dependent_tabs.front() != Preset::Type::TYPE_PRINT)
                m_dependent_tabs = { Preset::Type::TYPE_PRINT, Preset::Type::TYPE_FILAMENT };
            else if (printer_technology == ptSLA && m_dependent_tabs.front() != Preset::Type::TYPE_SLA_PRINT)
                m_dependent_tabs = { Preset::Type::TYPE_SLA_PRINT, Preset::Type::TYPE_SLA_MATERIAL };
        }

        // check if there is something in the cache to move to the new selected preset
        apply_config_from_cache();

        load_current_preset();
    }

    if (technology_changed)
        wxGetApp().mainframe->technology_changed();
}

// If the current preset is dirty, the user is asked whether the changes may be discarded.
// if the current preset was not dirty, or the user agreed to discard the changes, 1 is returned.
bool Tab::may_discard_current_dirty_preset(PresetCollection* presets /*= nullptr*/, const std::string& new_printer_name /*= ""*/)
{
    if (presets == nullptr) presets = m_presets;

    UnsavedChangesDialog dlg(m_type, presets, new_printer_name);
    if (wxGetApp().app_config->get("default_action_on_select_preset") == "none" && dlg.ShowModal() == wxID_CANCEL)
        return false;

    if (dlg.save_preset())  // save selected changes
    {
        const std::vector<std::string>& unselected_options = dlg.get_unselected_options(presets->type());
        const std::string& name = dlg.get_preset_name();

        if (m_type == presets->type()) // save changes for the current preset from this tab
        {
            // revert unselected options to the old values
            presets->get_edited_preset().config.apply_only(presets->get_selected_preset().config, unselected_options);
            save_preset(name);
        }
        else
        {
            m_preset_bundle->save_changes_for_preset(name, presets->type(), unselected_options);

            // If filament preset is saved for multi-material printer preset,
            // there are cases when filament comboboxs are updated for old (non-modified) colors,
            // but in full_config a filament_colors option aren't.
            if (presets->type() == Preset::TYPE_FILAMENT && wxGetApp().extruders_edited_cnt() > 1)
                wxGetApp().plater()->force_filament_colors_update();
        }
    }
    else if (dlg.transfer_changes()) // move selected changes
    {
        std::vector<std::string> selected_options = dlg.get_selected_options();
        if (m_type == presets->type()) // move changes for the current preset from this tab
        {
            if (m_type == Preset::TYPE_PRINTER) {
                auto it = std::find(selected_options.begin(), selected_options.end(), "extruders_count");
                if (it != selected_options.end()) {
                    // erase "extruders_count" option from the list
                    selected_options.erase(it);
                    // cache the extruders count
                    static_cast<TabPrinter*>(this)->cache_extruder_cnt();
                }
            }

            // copy selected options to the cache from edited preset
            cache_config_diff(selected_options);
        }
        else
            wxGetApp().get_tab(presets->type())->cache_config_diff(selected_options);
    }

    return true;
}

void Tab::clear_pages()
{
    // invalidated highlighter, if any exists
    m_highlighter.invalidate();
    m_page_sizer->Clear(true);
    // clear pages from the controlls
    for (auto p : m_pages)
        p->clear();

    // nulling pointers
    m_parent_preset_description_line = nullptr;
    m_detach_preset_btn = nullptr;

    m_compatible_printers.checkbox  = nullptr;
    m_compatible_printers.btn       = nullptr;

    m_compatible_prints.checkbox    = nullptr;
    m_compatible_prints.btn         = nullptr;
}

void Tab::update_description_lines()
{
    if (m_active_page && m_active_page->title() == "Dependencies" && m_parent_preset_description_line)
        update_preset_description_line();
}

void Tab::activate_selected_page(std::function<void()> throw_if_canceled)
{
    if (!m_active_page)
        return;

    m_active_page->activate(m_mode, throw_if_canceled);
    update_changed_ui();
    update_description_lines();
    toggle_options();
}

bool Tab::tree_sel_change_delayed()
{
    // There is a bug related to Ubuntu overlay scrollbars, see https://github.com/prusa3d/PrusaSlicer/issues/898 and https://github.com/prusa3d/PrusaSlicer/issues/952.
    // The issue apparently manifests when Show()ing a window with overlay scrollbars while the UI is frozen. For this reason,
    // we will Thaw the UI prematurely on Linux. This means destroing the no_updates object prematurely.
#ifdef __linux__
    std::unique_ptr<wxWindowUpdateLocker> no_updates(new wxWindowUpdateLocker(this));
#else
    /* On Windows we use DoubleBuffering during rendering,
     * so on Window is no needed to call a Freeze/Thaw functions.
     * But under OSX (builds compiled with MacOSX10.14.sdk) wxStaticBitmap rendering is broken without Freeze/Thaw call.
     */
//#ifdef __WXOSX__  // Use Freeze/Thaw to avoid flickering during clear/activate new page
    wxWindowUpdateLocker noUpdates(this);
//#endif
#endif

    Page* page = nullptr;
    const auto sel_item = m_treectrl->GetSelection();
    const auto selection = sel_item ? m_treectrl->GetItemText(sel_item) : "";
    for (auto p : m_pages)
        if (translate_category(p->title(), m_type) == selection)
        {
            page = p.get();
            m_is_nonsys_values = page->m_is_nonsys_values;
            m_is_modified_values = page->m_is_modified_values;
            break;
        }
    if (page == nullptr || m_active_page == page)
        return false;

    // clear pages from the controls
    m_active_page = page;
    
    auto throw_if_canceled = std::function<void()>([this](){
#ifdef WIN32
            wxCheckForInterrupt(m_treectrl);
            if (m_page_switch_planned)
                throw UIBuildCanceled();
#else // WIN32
            (void)this; // silence warning
#endif
        });

    try {
        clear_pages();
        throw_if_canceled();

        if (wxGetApp().mainframe!=nullptr && wxGetApp().mainframe->is_active_and_shown_tab(this))
            activate_selected_page(throw_if_canceled);

        #ifdef __linux__
            no_updates.reset(nullptr);
        #endif

        update_undo_buttons();
        throw_if_canceled();

        m_hsizer->Layout();
        throw_if_canceled();
        Refresh();
    } catch (const UIBuildCanceled&) {
	    if (m_active_page)
		    m_active_page->clear();
        return true;
    }

    return false;
}

void Tab::OnKeyDown(wxKeyEvent& event)
{
    if (event.GetKeyCode() == WXK_TAB)
        m_treectrl->Navigate(event.ShiftDown() ? wxNavigationKeyEvent::IsBackward : wxNavigationKeyEvent::IsForward);
    else
        event.Skip();
}

void Tab::compare_preset()
{
    wxGetApp().mainframe->diff_dialog.show(m_type);
}

// Save the current preset into file.
// This removes the "dirty" flag of the preset, possibly creates a new preset under a new name,
// and activates the new preset.
// Wizard calls save_preset with a name "My Settings", otherwise no name is provided and this method
// opens a Slic3r::GUI::SavePresetDialog dialog.
void Tab::save_preset(std::string name /*= ""*/, bool detach)
{
    // since buttons(and choices too) don't get focus on Mac, we set focus manually
    // to the treectrl so that the EVT_* events are fired for the input field having
    // focus currently.is there anything better than this ?
//!	m_treectrl->OnSetFocus();

    if (name.empty()) {
        SavePresetDialog dlg(m_parent, m_type, detach ? _u8L("Detached") : "");
        if (dlg.ShowModal() != wxID_OK)
            return;
        name = dlg.get_name();
    }

    // Save the preset into Slic3r::data_dir / presets / section_name / preset_name.ini
    m_presets->save_current_preset(name, detach);
    // Mark the print & filament enabled if they are compatible with the currently selected preset.
    // If saving the preset changes compatibility with other presets, keep the now incompatible dependent presets selected, however with a "red flag" icon showing that they are no more compatible.
    m_preset_bundle->update_compatible(PresetSelectCompatibleType::Never);
    // Add the new item into the UI component, remove dirty flags and activate the saved item.
    update_tab_ui();
    // Update the selection boxes at the plater.
    on_presets_changed();
    // If current profile is saved, "delete preset" button have to be enabled
    m_btn_delete_preset->Show();
    m_btn_delete_preset->GetParent()->Layout();

    if (m_type == Preset::TYPE_PRINTER)
        static_cast<TabPrinter*>(this)->m_initial_extruders_count = static_cast<TabPrinter*>(this)->m_extruders_count;

    // Parent preset is "default" after detaching, so we should to update UI values, related on parent preset  
    if (detach)
        update_ui_items_related_on_parent_preset(m_presets->get_selected_preset_parent());

    update_changed_ui();

    /* If filament preset is saved for multi-material printer preset, 
     * there are cases when filament comboboxs are updated for old (non-modified) colors, 
     * but in full_config a filament_colors option aren't.*/
    if (m_type == Preset::TYPE_FILAMENT && wxGetApp().extruders_edited_cnt() > 1)
        wxGetApp().plater()->force_filament_colors_update();

    {
        // Profile compatiblity is updated first when the profile is saved.
        // Update profile selection combo boxes at the depending tabs to reflect modifications in profile compatibility.
        std::vector<Preset::Type> dependent;
        switch (m_type) {
        case Preset::TYPE_PRINT:
            dependent = { Preset::TYPE_FILAMENT };
            break;
        case Preset::TYPE_SLA_PRINT:
            dependent = { Preset::TYPE_SLA_MATERIAL };
            break;
        case Preset::TYPE_PRINTER:
            if (static_cast<const TabPrinter*>(this)->m_printer_technology == ptFFF)
                dependent = { Preset::TYPE_PRINT, Preset::TYPE_FILAMENT };
            else
                dependent = { Preset::TYPE_SLA_PRINT, Preset::TYPE_SLA_MATERIAL };
            break;
        default:
            break;
        }
        for (Preset::Type preset_type : dependent)
            wxGetApp().get_tab(preset_type)->update_tab_ui();
    }

    // update preset comboboxes in DiffPresetDlg
    wxGetApp().mainframe->diff_dialog.update_presets(m_type);
}

// Called for a currently selected preset.
void Tab::delete_preset()
{
    auto current_preset = m_presets->get_selected_preset();
    // Don't let the user delete the ' - default - ' configuration.
    std::string action = current_preset.is_external ? _utf8(L("remove")) : _utf8(L("delete"));
    // TRN  remove/delete

    PhysicalPrinterCollection& physical_printers = m_preset_bundle->physical_printers;
    wxString msg;
    if (m_presets_choice->is_selected_physical_printer())
    {
        PhysicalPrinter& printer = physical_printers.get_selected_printer();
        if (printer.preset_names.size() == 1) {
            if (m_presets_choice->del_physical_printer(_L("It's a last preset for this physical printer.")))
                Layout();
            return;
        }
        
        msg = format_wxstr(_L("Are you sure you want to delete \"%1%\" preset from the physical printer \"%2%\"?"), current_preset.name, printer.name);
    }
    else
    {
        if (m_type == Preset::TYPE_PRINTER && !physical_printers.empty())
        {
            // Check preset for delete in physical printers
            // Ask a customer about next action, if there is a printer with just one preset and this preset is equal to delete
            std::vector<std::string> ph_printers        = physical_printers.get_printers_with_preset(current_preset.name);
            std::vector<std::string> ph_printers_only   = physical_printers.get_printers_with_only_preset(current_preset.name);

            if (!ph_printers.empty()) {
                msg += _L_PLURAL("The physical printer below is based on the preset, you are going to delete.", 
                                 "The physical printers below are based on the preset, you are going to delete.", ph_printers.size());
                for (const std::string& printer : ph_printers)
                    msg += "\n    \"" + from_u8(printer) + "\",";
                msg.RemoveLast();
                msg += "\n" + _L_PLURAL("Note, that the selected preset will be deleted from this printer too.", 
                                        "Note, that the selected preset will be deleted from these printers too.", ph_printers.size()) + "\n\n";
            }

            if (!ph_printers_only.empty()) {
                msg += _L_PLURAL("The physical printer below is based only on the preset, you are going to delete.", 
                                 "The physical printers below are based only on the preset, you are going to delete.", ph_printers_only.size());
                for (const std::string& printer : ph_printers_only)
                    msg += "\n    \"" + from_u8(printer) + "\",";
                msg.RemoveLast();
                msg += "\n" + _L_PLURAL("Note, that this printer will be deleted after deleting the selected preset.",
                                        "Note, that these printers will be deleted after deleting the selected preset.", ph_printers_only.size()) + "\n\n";
            }
        }
    
        msg += from_u8((boost::format(_u8L("Are you sure you want to %1% the selected preset?")) % action).str());
    }

    action = current_preset.is_external ? _utf8(L("Remove")) : _utf8(L("Delete"));
    // TRN  Remove/Delete
    wxString title = from_u8((boost::format(_utf8(L("%1% Preset"))) % action).str());  //action + _(L(" Preset"));
    if (current_preset.is_default ||
        //wxID_YES != wxMessageDialog(parent(), msg, title, wxYES_NO | wxNO_DEFAULT | wxICON_QUESTION).ShowModal())
        wxID_YES != MessageDialog(parent(), msg, title, wxYES_NO | wxNO_DEFAULT | wxICON_QUESTION).ShowModal())
        return;

    // if we just delete preset from the physical printer
    if (m_presets_choice->is_selected_physical_printer()) {
        PhysicalPrinter& printer = physical_printers.get_selected_printer();

        // just delete this preset from the current physical printer
        printer.delete_preset(m_presets->get_edited_preset().name);
        // select first from the possible presets for this printer
        physical_printers.select_printer(printer);

        this->select_preset(physical_printers.get_selected_printer_preset_name());
        return;
    }

    // delete selected preset from printers and printer, if it's needed
    if (m_type == Preset::TYPE_PRINTER && !physical_printers.empty())
        physical_printers.delete_preset_from_printers(current_preset.name);

    // Select will handle of the preset dependencies, of saving & closing the depending profiles, and
    // finally of deleting the preset.
    this->select_preset("", true);
}

void Tab::toggle_show_hide_incompatible()
{
    m_show_incompatible_presets = !m_show_incompatible_presets;
    m_presets_choice->set_show_incompatible_presets(m_show_incompatible_presets);
    update_show_hide_incompatible_button();
    update_tab_ui();
}

void Tab::update_show_hide_incompatible_button()
{
    m_btn_hide_incompatible_presets->SetBitmap_(m_show_incompatible_presets ?
        m_bmp_show_incompatible_presets : m_bmp_hide_incompatible_presets);
    m_btn_hide_incompatible_presets->SetToolTip(m_show_incompatible_presets ?
        "Both compatible an incompatible presets are shown. Click to hide presets not compatible with the current printer." :
        "Only compatible presets are shown. Click to show both the presets compatible and not compatible with the current printer.");
}

void Tab::update_ui_from_settings()
{
    // Show the 'show / hide presets' button only for the print and filament tabs, and only if enabled
    // in application preferences.
    m_show_btn_incompatible_presets = wxGetApp().app_config->get("show_incompatible_presets")[0] == '1' ? true : false;
    bool show = m_show_btn_incompatible_presets && m_type != Slic3r::Preset::TYPE_PRINTER;
    Layout();
    show ? m_btn_hide_incompatible_presets->Show() :  m_btn_hide_incompatible_presets->Hide();
    // If the 'show / hide presets' button is hidden, hide the incompatible presets.
    if (show) {
        update_show_hide_incompatible_button();
    }
    else {
        if (m_show_incompatible_presets) {
            m_show_incompatible_presets = false;
            update_tab_ui();
        }
    }
}

void Tab::create_line_with_widget(ConfigOptionsGroup* optgroup, const std::string& opt_key, const std::string& path, widget_t widget)
{
    Line line = optgroup->create_single_option_line(opt_key);
    line.widget = widget;
    line.label_path = path;

    // set default undo ui
    line.set_undo_bitmap(&m_bmp_white_bullet);
    line.set_undo_to_sys_bitmap(&m_bmp_white_bullet);
    line.set_undo_tooltip(&m_tt_white_bullet);
    line.set_undo_to_sys_tooltip(&m_tt_white_bullet);
    line.set_label_colour(&m_default_text_clr);

    optgroup->append_line(line);
}

// Return a callback to create a Tab widget to mark the preferences as compatible / incompatible to the current printer.
wxSizer* Tab::compatible_widget_create(wxWindow* parent, PresetDependencies &deps)
{
    deps.checkbox = new wxCheckBox(parent, wxID_ANY, _(L("All")));
    deps.checkbox->SetFont(Slic3r::GUI::wxGetApp().normal_font());
    wxGetApp().UpdateDarkUI(deps.checkbox, false, true);
    deps.btn = new ScalableButton(parent, wxID_ANY, "printer", from_u8((boost::format(" %s %s") % _utf8(L("Set")) % std::string(dots.ToUTF8())).str()),
                                  wxDefaultSize, wxDefaultPosition, wxBU_LEFT | wxBU_EXACTFIT, true);
    deps.btn->SetFont(Slic3r::GUI::wxGetApp().normal_font());
    deps.btn->SetSize(deps.btn->GetBestSize());

    auto sizer = new wxBoxSizer(wxHORIZONTAL);
    sizer->Add((deps.checkbox), 0, wxALIGN_CENTER_VERTICAL);
    sizer->Add((deps.btn), 0, wxALIGN_CENTER_VERTICAL);

    deps.checkbox->Bind(wxEVT_CHECKBOX, ([this, &deps](wxCommandEvent e)
    {
        deps.btn->Enable(! deps.checkbox->GetValue());
        // All printers have been made compatible with this preset.
        if (deps.checkbox->GetValue())
            this->load_key_value(deps.key_list, std::vector<std::string> {});
        this->get_field(deps.key_condition)->toggle(deps.checkbox->GetValue());
        this->update_changed_ui();
    }) );

    deps.btn->Bind(wxEVT_BUTTON, ([this, parent, &deps](wxCommandEvent e)
    {
        // Collect names of non-default non-external profiles.
        PrinterTechnology printer_technology = m_preset_bundle->printers.get_edited_preset().printer_technology();
        PresetCollection &depending_presets  = (deps.type == Preset::TYPE_PRINTER) ? m_preset_bundle->printers :
                (printer_technology == ptFFF) ? m_preset_bundle->prints : m_preset_bundle->sla_prints;
        wxArrayString presets;
        for (size_t idx = 0; idx < depending_presets.size(); ++ idx)
        {
            Preset& preset = depending_presets.preset(idx);
            bool add = ! preset.is_default && ! preset.is_external;
            if (add && deps.type == Preset::TYPE_PRINTER)
                // Only add printers with the same technology as the active printer.
                add &= preset.printer_technology() == printer_technology;
            if (add)
                presets.Add(from_u8(preset.name));
        }

        wxMultiChoiceDialog dlg(parent, deps.dialog_title, deps.dialog_label, presets);
        wxGetApp().UpdateDlgDarkUI(&dlg);
        // Collect and set indices of depending_presets marked as compatible.
        wxArrayInt selections;
        auto *compatible_printers = dynamic_cast<const ConfigOptionStrings*>(m_config->option(deps.key_list));
        if (compatible_printers != nullptr || !compatible_printers->values.empty())
            for (auto preset_name : compatible_printers->values)
                for (size_t idx = 0; idx < presets.GetCount(); ++idx)
                    if (presets[idx] == preset_name) {
                        selections.Add(idx);
                        break;
                    }
        dlg.SetSelections(selections);
        std::vector<std::string> value;
        // Show the dialog.
        if (dlg.ShowModal() == wxID_OK) {
            selections.Clear();
            selections = dlg.GetSelections();
            for (auto idx : selections)
                value.push_back(presets[idx].ToUTF8().data());
            if (value.empty()) {
                deps.checkbox->SetValue(1);
                deps.btn->Disable();
            }
            // All depending_presets have been made compatible with this preset.
            this->load_key_value(deps.key_list, value);
            this->update_changed_ui();
        }
    }));

    return sizer;
}

// G-code substitutions

void SubstitutionManager::init(DynamicPrintConfig* config, wxWindow* parent, wxFlexGridSizer* grid_sizer)
{
    m_config = config;
    m_parent = parent;
    m_grid_sizer = grid_sizer;
    m_em = em_unit(parent);
}

void SubstitutionManager::create_legend()
{
    if (!m_grid_sizer->IsEmpty())
        return;
    // name of the first column is empty
    m_grid_sizer->Add(new wxStaticText(m_parent, wxID_ANY, wxEmptyString));
    // Legend for another columns
    for (const std::string col : { L("Plain pattern"), L("Format"), L("Params") }) {
        auto temp = new wxStaticText(m_parent, wxID_ANY, _(col), wxDefaultPosition, wxDefaultSize, wxST_ELLIPSIZE_MIDDLE);
        //            temp->SetBackgroundStyle(wxBG_STYLE_PAINT);
        m_grid_sizer->Add(temp);
    }
}

// delete substitution_id from substitutions
void SubstitutionManager::delete_substitution(int substitution_id)
{
    // delete substitution
    std::vector<std::string>& substitutions = m_config->option<ConfigOptionStrings>("gcode_substitutions")->values;
    if ((substitutions.size() % 3) != 0)
        throw RuntimeError("Invalid length of gcode_substitutions parameter");

    if ((substitutions.size() / 3) < substitution_id)
        throw RuntimeError("Invalid substitution_id  to delete");

    substitutions.erase(std::next(substitutions.begin(), substitution_id * 3), std::next(substitutions.begin(), substitution_id * 3 + 3));
    call_ui_update();

    // update grid_sizer
    update_from_config();
}

// Add substitution line
void SubstitutionManager::add_substitution(int substitution_id, const std::string& plain_pattern, const std::string& format, const std::string& params)
{
    bool call_after_layout = false;
    
    if (substitution_id < 0) {
        if (m_grid_sizer->IsEmpty()) {
            create_legend();
            substitution_id = 0;
        }
        substitution_id = m_grid_sizer->GetEffectiveRowsCount() - 1;

        // create new substitution
        // it have to be added toconfig too
        std::vector<std::string>& substitutions = m_config->option<ConfigOptionStrings>("gcode_substitutions")->values;
        for (size_t i = 0; i < 3; i ++)
            substitutions.push_back(std::string());

        call_after_layout = true;
    }

    auto del_btn = new ScalableButton(m_parent, wxID_ANY, "cross");
    del_btn->Bind(wxEVT_BUTTON, [substitution_id, this](wxEvent&) {
        delete_substitution(substitution_id);
    });

    m_grid_sizer->Add(del_btn, 0, wxRIGHT | wxLEFT, m_em);

    auto add_text_editor = [substitution_id, this](const wxString& value, int opt_pos) {
        auto editor = new wxTextCtrl(m_parent, wxID_ANY, value, wxDefaultPosition, wxSize(15 * m_em, wxDefaultCoord), wxTE_PROCESS_ENTER
#ifdef _WIN32
            | wxBORDER_SIMPLE
#endif
        );

        editor->SetFont(wxGetApp().normal_font());
        wxGetApp().UpdateDarkUI(editor);
        m_grid_sizer->Add(editor, 0, wxALIGN_CENTER_VERTICAL);

        editor->Bind(wxEVT_TEXT_ENTER, [this, editor, substitution_id, opt_pos](wxEvent& e) {
#if !defined(__WXGTK__)
            e.Skip();
#endif // __WXGTK__
            edit_substitution(substitution_id, opt_pos, into_u8(editor->GetValue()));
        });

        editor->Bind(wxEVT_KILL_FOCUS, [this, editor, substitution_id, opt_pos](wxEvent& e) {
            e.Skip();
            edit_substitution(substitution_id, opt_pos, into_u8(editor->GetValue()));
        });
    };

    add_text_editor(from_u8(plain_pattern), 0);
    add_text_editor(from_u8(format), 1);

    auto params_sizer = new wxBoxSizer(wxHORIZONTAL);
    bool regexp              = strchr(params.c_str(), 'r') != nullptr || strchr(params.c_str(), 'R') != nullptr;
    bool case_insensitive    = strchr(params.c_str(), 'i') != nullptr || strchr(params.c_str(), 'I') != nullptr;
    bool whole_word          = strchr(params.c_str(), 'w') != nullptr || strchr(params.c_str(), 'W') != nullptr;

    auto chb_regexp = new wxCheckBox(m_parent, wxID_ANY, wxString("Regular expression"));
    chb_regexp->SetValue(regexp);
    params_sizer->Add(chb_regexp, 0, wxALIGN_CENTER_VERTICAL | wxRIGHT, m_em);

    auto chb_case_insensitive = new wxCheckBox(m_parent, wxID_ANY, wxString("Case insensitive"));
    chb_case_insensitive->SetValue(case_insensitive);
    params_sizer->Add(chb_case_insensitive, 0, wxALIGN_CENTER_VERTICAL | wxRIGHT | wxLEFT, m_em);

    auto chb_whole_word = new wxCheckBox(m_parent, wxID_ANY, wxString("Whole word"));
    chb_whole_word->SetValue(whole_word);
    params_sizer->Add(chb_whole_word, 0, wxALIGN_CENTER_VERTICAL | wxRIGHT | wxLEFT, m_em);

    for (wxCheckBox* chb : std::initializer_list<wxCheckBox*>{ chb_regexp, chb_case_insensitive, chb_whole_word }) {
        chb->SetFont(wxGetApp().normal_font());
        chb->Bind(wxEVT_CHECKBOX, [this, substitution_id, chb_regexp, chb_case_insensitive, chb_whole_word](wxCommandEvent e) {
            std::string value = std::string();
            if (chb_regexp->GetValue())
                value += "r";
            if (chb_case_insensitive->GetValue())
                value += "i";
            if (chb_whole_word->GetValue())
                value += "w";
           edit_substitution(substitution_id, 2, value);
        });
    }

    m_grid_sizer->Add(params_sizer);

    if (call_after_layout) {
        m_parent->GetParent()->Layout();
        call_ui_update();
    }
}

void SubstitutionManager::update_from_config()
{
    if (!m_grid_sizer->IsEmpty())
        m_grid_sizer->Clear(true);

    std::vector<std::string>& subst = m_config->option<ConfigOptionStrings>("gcode_substitutions")->values;
    if (!subst.empty())
        create_legend();

    if ((subst.size() % 3) != 0)
        throw RuntimeError("Invalid length of gcode_substitutions parameter");

    int subst_id = 0;
    for (size_t i = 0; i < subst.size(); i += 3)
        add_substitution(subst_id++, subst[i], subst[i + 1], subst[i + 2]);

    m_parent->GetParent()->Layout();
}

void SubstitutionManager::delete_all()
{
    m_config->option<ConfigOptionStrings>("gcode_substitutions")->values.clear(); 
    call_ui_update();

    if (!m_grid_sizer->IsEmpty())
        m_grid_sizer->Clear(true);

    m_parent->GetParent()->Layout();
}

void SubstitutionManager::edit_substitution(int substitution_id, int opt_pos, const std::string& value)
{
    std::vector<std::string>& substitutions = m_config->option<ConfigOptionStrings>("gcode_substitutions")->values;

    if ((substitutions.size() % 3) != 0)
        throw RuntimeError("Invalid length of gcode_substitutions parameter");

    if ((substitutions.size() / 3) != m_grid_sizer->GetEffectiveRowsCount()-1)
        throw RuntimeError("Invalid compatibility between UI and BE");

    if ((substitutions.size() / 3) < substitution_id)
        throw RuntimeError("Invalid substitution_id to edit");

    substitutions[substitution_id * 3 + opt_pos] = value;

    call_ui_update();
}

bool SubstitutionManager::is_empty_substitutions()
{
    return m_config->option<ConfigOptionStrings>("gcode_substitutions")->values.empty();
}

// Return a callback to create a TabPrint widget to edit G-code substitutions
wxSizer* TabPrint::create_manage_substitution_widget(wxWindow* parent)
{
    auto create_btn = [parent](ScalableButton** btn, const wxString& label, const std::string& icon_name) {
        *btn = new ScalableButton(parent, wxID_ANY, icon_name, " " + label + " ", wxDefaultSize, wxDefaultPosition, wxBU_LEFT | wxBU_EXACTFIT, true);
        (*btn)->SetFont(wxGetApp().normal_font());
        (*btn)->SetSize((*btn)->GetBestSize());
    };

    ScalableButton* add_substitution_btn;
    create_btn(&add_substitution_btn, _L("Add G-code substitution"), "add_copies");
    add_substitution_btn->Bind(wxEVT_BUTTON, [this](wxCommandEvent e) {
        m_subst_manager.add_substitution();
        m_del_all_substitutions_btn->Show();
    });

    create_btn(&m_del_all_substitutions_btn, _L("Delete all G-code substitution"), "cross");
    m_del_all_substitutions_btn->Bind(wxEVT_BUTTON, [this](wxCommandEvent e) {
        m_subst_manager.delete_all();
        m_del_all_substitutions_btn->Hide();
    });

    auto sizer = new wxBoxSizer(wxHORIZONTAL);
    sizer->Add(add_substitution_btn,        0, wxALIGN_CENTER_VERTICAL | wxRIGHT | wxLEFT, em_unit(parent));
    sizer->Add(m_del_all_substitutions_btn, 0, wxALIGN_CENTER_VERTICAL | wxRIGHT | wxLEFT, em_unit(parent));

    parent->GetParent()->Layout();
    return sizer;
}

// Return a callback to create a TabPrint widget to edit G-code substitutions
wxSizer* TabPrint::create_substitutions_widget(wxWindow* parent)
{
    wxFlexGridSizer* grid_sizer = new wxFlexGridSizer(4, 5, wxGetApp().em_unit()); // delete_button,  "Old val", "New val", "Params"
    grid_sizer->SetFlexibleDirection(wxHORIZONTAL);

    m_subst_manager.init(m_config, parent, grid_sizer);
    m_subst_manager.set_cb_edited_substitution([this]() {
        update_dirty();
        wxGetApp().mainframe->on_config_changed(m_config); // invalidate print
    });

    auto sizer = new wxBoxSizer(wxHORIZONTAL);
    sizer->Add(grid_sizer, 0, wxALIGN_CENTER_VERTICAL);

    parent->GetParent()->Layout();
    return sizer;
}

// Return a callback to create a TabPrinter widget to edit bed shape
wxSizer* TabPrinter::create_bed_shape_widget(wxWindow* parent)
{
    ScalableButton* btn = new ScalableButton(parent, wxID_ANY, "printer", " " + _(L("Set")) + " " + dots,
        wxDefaultSize, wxDefaultPosition, wxBU_LEFT | wxBU_EXACTFIT, true);
    btn->SetFont(wxGetApp().normal_font());
    btn->SetSize(btn->GetBestSize());

    auto sizer = new wxBoxSizer(wxHORIZONTAL);
    sizer->Add(btn, 0, wxALIGN_CENTER_VERTICAL);

    btn->Bind(wxEVT_BUTTON, ([this](wxCommandEvent e)
        {
            BedShapeDialog dlg(this);
            dlg.build_dialog(*m_config->option<ConfigOptionPoints>("bed_shape"),
                *m_config->option<ConfigOptionString>("bed_custom_texture"),
                *m_config->option<ConfigOptionString>("bed_custom_model"));
            if (dlg.ShowModal() == wxID_OK) {
                const std::vector<Vec2d>& shape = dlg.get_shape();
                const std::string& custom_texture = dlg.get_custom_texture();
                const std::string& custom_model = dlg.get_custom_model();
                if (!shape.empty())
                {
                    load_key_value("bed_shape", shape);
                    load_key_value("bed_custom_texture", custom_texture);
                    load_key_value("bed_custom_model", custom_model);
                    update_changed_ui();
                }
            }
        }));

    // may be it is not a best place, but 
    // add information about Category/Grope for "bed_custom_texture" and "bed_custom_model" as a copy from "bed_shape" option
    {
        Search::OptionsSearcher& searcher = wxGetApp().sidebar().get_searcher();
        const Search::GroupAndCategory& gc = searcher.get_group_and_category("bed_shape");
        searcher.add_key("bed_custom_texture", m_type, gc.group, gc.category);
        searcher.add_key("bed_custom_model", m_type, gc.group, gc.category);
    }

    return sizer;
}

void TabPrinter::cache_extruder_cnt()
{
    if (m_presets->get_edited_preset().printer_technology() == ptSLA)
        return;

    m_cache_extruder_count = m_extruders_count;
}

bool TabPrinter::apply_extruder_cnt_from_cache()
{
    if (m_presets->get_edited_preset().printer_technology() == ptSLA)
        return false;

    if (m_cache_extruder_count > 0) {
        m_presets->get_edited_preset().set_num_extruders(m_cache_extruder_count);
        m_cache_extruder_count = 0;
        return true;
    }
    return false;
}

bool Tab::validate_custom_gcodes()
{
    if (m_type != Preset::TYPE_FILAMENT &&
        (m_type != Preset::TYPE_PRINTER || static_cast<TabPrinter*>(this)->m_printer_technology != ptFFF))
        return true;
    if (m_active_page->title() != L("Custom G-code"))
        return true;

    // When we switch Settings tab after editing of the custom g-code, then warning message could ba already shown after KillFocus event
    // and then it's no need to show it again
    if (validate_custom_gcodes_was_shown) {
        validate_custom_gcodes_was_shown = false;
        return true;
    }

    bool valid = true;
    for (auto opt_group : m_active_page->m_optgroups) {
        assert(opt_group->opt_map().size() == 1);
        if (!opt_group->is_activated())
            break;
        std::string key = opt_group->opt_map().begin()->first;
        valid &= validate_custom_gcode(opt_group->title, boost::any_cast<std::string>(opt_group->get_value(key)));
        if (!valid)
            break;
    }
    return valid;
}

void TabPrinter::update_machine_limits_description(const MachineLimitsUsage usage)
{
	wxString text;
	switch (usage) {
	case MachineLimitsUsage::EmitToGCode:
		text = _L("Machine limits will be emitted to G-code and used to estimate print time.");
		break;
	case MachineLimitsUsage::TimeEstimateOnly:
		text = _L("Machine limits will NOT be emitted to G-code, however they will be used to estimate print time, "
			      "which may therefore not be accurate as the printer may apply a different set of machine limits.");
		break;
	case MachineLimitsUsage::Ignore:
		text = _L("Machine limits are not set, therefore the print time estimate may not be accurate.");
		break;
	default: assert(false);
	}
    m_machine_limits_description_line->SetText(text);
}

void Tab::compatible_widget_reload(PresetDependencies &deps)
{
    Field* field = this->get_field(deps.key_condition);
    if (!field)
        return;

    bool has_any = ! m_config->option<ConfigOptionStrings>(deps.key_list)->values.empty();
    has_any ? deps.btn->Enable() : deps.btn->Disable();
    deps.checkbox->SetValue(! has_any);

    field->toggle(! has_any);
}

void Tab::fill_icon_descriptions()
{
    m_icon_descriptions.emplace_back(&m_bmp_value_lock, L("LOCKED LOCK"),
        // TRN Description for "LOCKED LOCK"
        L("indicates that the settings are the same as the system (or default) values for the current option group"));

    m_icon_descriptions.emplace_back(&m_bmp_value_unlock, L("UNLOCKED LOCK"),
        // TRN Description for "UNLOCKED LOCK"
        L("indicates that some settings were changed and are not equal to the system (or default) values for "
        "the current option group.\n"
        "Click the UNLOCKED LOCK icon to reset all settings for current option group to "
        "the system (or default) values."));

    m_icon_descriptions.emplace_back(&m_bmp_white_bullet, L("WHITE BULLET"),
        // TRN Description for "WHITE BULLET"
        L("for the left button: indicates a non-system (or non-default) preset,\n"
          "for the right button: indicates that the settings hasn't been modified."));

    m_icon_descriptions.emplace_back(&m_bmp_value_revert, L("BACK ARROW"),
        // TRN Description for "BACK ARROW"
        L("indicates that the settings were changed and are not equal to the last saved preset for "
        "the current option group.\n"
        "Click the BACK ARROW icon to reset all settings for the current option group to "
        "the last saved preset."));
}

void Tab::set_tooltips_text()
{
    // --- Tooltip text for reset buttons (for whole options group)
    // Text to be shown on the "Revert to system" aka "Lock to system" button next to each input field.
    m_ttg_value_lock =		_(L("LOCKED LOCK icon indicates that the settings are the same as the system (or default) values "
                                "for the current option group"));
    m_ttg_value_unlock =	_(L("UNLOCKED LOCK icon indicates that some settings were changed and are not equal "
                                "to the system (or default) values for the current option group.\n"
                                "Click to reset all settings for current option group to the system (or default) values."));
    m_ttg_white_bullet_ns =	_(L("WHITE BULLET icon indicates a non system (or non default) preset."));
    m_ttg_non_system =		&m_ttg_white_bullet_ns;
    // Text to be shown on the "Undo user changes" button next to each input field.
    m_ttg_white_bullet =	_(L("WHITE BULLET icon indicates that the settings are the same as in the last saved "
                                "preset for the current option group."));
    m_ttg_value_revert =	_(L("BACK ARROW icon indicates that the settings were changed and are not equal to "
                                "the last saved preset for the current option group.\n"
                                "Click to reset all settings for the current option group to the last saved preset."));

    // --- Tooltip text for reset buttons (for each option in group)
    // Text to be shown on the "Revert to system" aka "Lock to system" button next to each input field.
    m_tt_value_lock =		_(L("LOCKED LOCK icon indicates that the value is the same as the system (or default) value."));
    m_tt_value_unlock =		_(L("UNLOCKED LOCK icon indicates that the value was changed and is not equal "
                                "to the system (or default) value.\n"
                                "Click to reset current value to the system (or default) value."));
    // 	m_tt_white_bullet_ns=	_(L("WHITE BULLET icon indicates a non system preset."));
    m_tt_non_system =		&m_ttg_white_bullet_ns;
    // Text to be shown on the "Undo user changes" button next to each input field.
    m_tt_white_bullet =		_(L("WHITE BULLET icon indicates that the value is the same as in the last saved preset."));
    m_tt_value_revert =		_(L("BACK ARROW icon indicates that the value was changed and is not equal to the last saved preset.\n"
                                "Click to reset current value to the last saved preset."));
}

Page::Page(wxWindow* parent, const wxString& title, int iconID) :
        m_parent(parent),
        m_title(title),
        m_iconID(iconID)
{
    m_vsizer = (wxBoxSizer*)parent->GetSizer();
    m_item_color = &wxGetApp().get_label_clr_default();
}

void Page::reload_config()
{
    for (auto group : m_optgroups)
        group->reload_config();
}

void Page::update_visibility(ConfigOptionMode mode, bool update_contolls_visibility)
{
    bool ret_val = false;
    for (auto group : m_optgroups) {
        ret_val = (update_contolls_visibility     ? 
                   group->update_visibility(mode) :  // update visibility for all controlls in group
                   group->is_visible(mode)           // just detect visibility for the group
                   ) || ret_val;
    }

    m_show = ret_val;
}

void Page::activate(ConfigOptionMode mode, std::function<void()> throw_if_canceled)
{
    for (auto group : m_optgroups) {
        if (!group->activate(throw_if_canceled))
            continue;
        m_vsizer->Add(group->sizer, 0, wxEXPAND | (group->is_legend_line() ? (wxLEFT|wxTOP) : wxALL), 10);
        group->update_visibility(mode);
        group->reload_config();
        throw_if_canceled();
    }
}

void Page::clear()
{
    for (auto group : m_optgroups)
        group->clear();
}

void Page::msw_rescale()
{
    for (auto group : m_optgroups)
        group->msw_rescale();
}

void Page::sys_color_changed()
{
    for (auto group : m_optgroups)
        group->sys_color_changed();
}

void Page::refresh()
{
    for (auto group : m_optgroups)
        group->refresh();
}

Field* Page::get_field(const t_config_option_key& opt_key, int opt_index /*= -1*/) const
{
    Field* field = nullptr;
    for (auto opt : m_optgroups) {
        field = opt->get_fieldc(opt_key, opt_index);
        if (field != nullptr)
            return field;
    }
    return field;
}

Line* Page::get_line(const t_config_option_key& opt_key)
{
    for (auto opt : m_optgroups)
        if (Line* line = opt->get_line(opt_key))
            return line;
    return nullptr;
}

bool Page::set_value(const t_config_option_key& opt_key, const boost::any& value) {
    bool changed = false;
    for(auto optgroup: m_optgroups) {
        if (optgroup->set_value(opt_key, value))
            changed = true ;
    }
    return changed;
}

// package Slic3r::GUI::Tab::Page;
ConfigOptionsGroupShp Page::new_optgroup(const wxString& title, int noncommon_label_width /*= -1*/)
{
    //! config_ have to be "right"
    ConfigOptionsGroupShp optgroup = std::make_shared<ConfigOptionsGroup>(m_parent, title, m_config, true);
    if (noncommon_label_width >= 0)
        optgroup->label_width = noncommon_label_width;

#ifdef __WXOSX__
    auto tab = parent()->GetParent()->GetParent();// GetParent()->GetParent();
#else
    auto tab = parent()->GetParent();// GetParent();
#endif
    optgroup->set_config_category_and_type(m_title, static_cast<Tab*>(tab)->type());
    optgroup->m_on_change = [tab](t_config_option_key opt_key, boost::any value) {
        //! This function will be called from OptionGroup.
        //! Using of CallAfter is redundant.
        //! And in some cases it causes update() function to be recalled again
//!        wxTheApp->CallAfter([this, opt_key, value]() {
            static_cast<Tab*>(tab)->update_dirty();
            static_cast<Tab*>(tab)->on_value_change(opt_key, value);
//!        });
    };

    optgroup->m_get_initial_config = [tab]() {
        DynamicPrintConfig config = static_cast<Tab*>(tab)->m_presets->get_selected_preset().config;
        return config;
    };

    optgroup->m_get_sys_config = [tab]() {
        DynamicPrintConfig config = static_cast<Tab*>(tab)->m_presets->get_selected_preset_parent()->config;
        return config;
    };

    optgroup->have_sys_config = [tab]() {
        return static_cast<Tab*>(tab)->m_presets->get_selected_preset_parent() != nullptr;
    };

    optgroup->rescale_extra_column_item = [](wxWindow* win) {
        auto *ctrl = dynamic_cast<wxStaticBitmap*>(win);
        if (ctrl == nullptr)
            return;

        ctrl->SetBitmap(reinterpret_cast<ScalableBitmap*>(ctrl->GetClientData())->bmp());
    };

    m_optgroups.push_back(optgroup);

    return optgroup;
}

const ConfigOptionsGroupShp Page::get_optgroup(const wxString& title) const
{
    for (ConfigOptionsGroupShp optgroup : m_optgroups) {
        if (optgroup->title == title)
            return optgroup;
    }

    return nullptr;
}

void TabSLAMaterial::build()
{
    m_presets = &m_preset_bundle->sla_materials;
    load_initial_data();

    auto page = add_options_page(L("Material"), "resin");

    auto optgroup = page->new_optgroup(L("Material"));
    optgroup->append_single_option_line("material_colour");
    optgroup->append_single_option_line("bottle_cost");
    optgroup->append_single_option_line("bottle_volume");
    optgroup->append_single_option_line("bottle_weight");
    optgroup->append_single_option_line("material_density");

    optgroup->m_on_change = [this, optgroup](t_config_option_key opt_key, boost::any value)
    {
        if (opt_key == "material_colour") {
            update_dirty();
            on_value_change(opt_key, value); 
            return;
        }

        DynamicPrintConfig new_conf = *m_config;

        if (opt_key == "bottle_volume") {
            double new_bottle_weight =  boost::any_cast<double>(value)*(new_conf.option("material_density")->getFloat() / 1000);
            new_conf.set_key_value("bottle_weight", new ConfigOptionFloat(new_bottle_weight));
        }
        if (opt_key == "bottle_weight") {
            double new_bottle_volume =  boost::any_cast<double>(value)/new_conf.option("material_density")->getFloat() * 1000;
            new_conf.set_key_value("bottle_volume", new ConfigOptionFloat(new_bottle_volume));
        }
        if (opt_key == "material_density") {
            double new_bottle_volume = new_conf.option("bottle_weight")->getFloat() / boost::any_cast<double>(value) * 1000;
            new_conf.set_key_value("bottle_volume", new ConfigOptionFloat(new_bottle_volume));
        }

        load_config(new_conf);

        update_dirty();

        // Change of any from those options influences for an update of "Sliced Info"
        wxGetApp().sidebar().update_sliced_info_sizer();
        wxGetApp().sidebar().Layout();
    };

    optgroup = page->new_optgroup(L("Layers"));
    optgroup->append_single_option_line("initial_layer_height");

    optgroup = page->new_optgroup(L("Exposure"));
    optgroup->append_single_option_line("exposure_time");
    optgroup->append_single_option_line("initial_exposure_time");

    optgroup = page->new_optgroup(L("Corrections"));
    auto line = Line{ m_config->def()->get("material_correction")->full_label, "" };
    for (auto& axis : { "X", "Y", "Z" }) {
        auto opt = optgroup->get_option(std::string("material_correction_") + char(std::tolower(axis[0])));
        opt.opt.label = axis;
        line.append_option(opt);
    }

    optgroup->append_line(line);

    page = add_options_page(L("Notes"), "note.png");
    optgroup = page->new_optgroup(L("Notes"), 0);
    optgroup->label_width = 0;
    Option option = optgroup->get_option("material_notes");
    option.opt.full_width = true;
    option.opt.height = 25;//250;
    optgroup->append_single_option_line(option);

    page = add_options_page(L("Dependencies"), "wrench.png");
    optgroup = page->new_optgroup(L("Profile dependencies"));

    create_line_with_widget(optgroup.get(), "compatible_printers", "", [this](wxWindow* parent) {
        return compatible_widget_create(parent, m_compatible_printers);
    });
    
    option = optgroup->get_option("compatible_printers_condition");
    option.opt.full_width = true;
    optgroup->append_single_option_line(option);

    create_line_with_widget(optgroup.get(), "compatible_prints", "", [this](wxWindow* parent) {
        return compatible_widget_create(parent, m_compatible_prints);
    });

    option = optgroup->get_option("compatible_prints_condition");
    option.opt.full_width = true;
    optgroup->append_single_option_line(option);

    build_preset_description_line(optgroup.get());

    page = add_options_page(L("Material printing profile"), "note.png");
    optgroup = page->new_optgroup(L("Material printing profile"));
    option = optgroup->get_option("material_print_speed");
    optgroup->append_single_option_line(option);
}

// Reload current config (aka presets->edited_preset->config) into the UI fields.
void TabSLAMaterial::reload_config()
{
    this->compatible_widget_reload(m_compatible_printers);
    this->compatible_widget_reload(m_compatible_prints);
    Tab::reload_config();
}

void TabSLAMaterial::toggle_options()
{
    const Preset &current_printer = wxGetApp().preset_bundle->printers.get_edited_preset();
    std::string model = current_printer.config.opt_string("printer_model");
    m_config_manipulation.toggle_field("material_print_speed", model != "SL1");
}

void TabSLAMaterial::update()
{
    if (m_preset_bundle->printers.get_selected_preset().printer_technology() == ptFFF)
        return;

    update_description_lines();
    Layout();

// #ys_FIXME. Just a template for this function
//     m_update_cnt++;
//     ! something to update
//     m_update_cnt--;
//
//     if (m_update_cnt == 0)
        wxGetApp().mainframe->on_config_changed(m_config);
}

void TabSLAPrint::build()
{
    m_presets = &m_preset_bundle->sla_prints;
    load_initial_data();

    auto page = add_options_page(L("Layers and perimeters"), "layers");

    auto optgroup = page->new_optgroup(L("Layers"));
    optgroup->append_single_option_line("layer_height");
    optgroup->append_single_option_line("faded_layers");

    page = add_options_page(L("Supports"), "support"/*"sla_supports"*/);
    optgroup = page->new_optgroup(L("Supports"));
    optgroup->append_single_option_line("supports_enable");

    optgroup = page->new_optgroup(L("Support head"));
    optgroup->append_single_option_line("support_head_front_diameter");
    optgroup->append_single_option_line("support_head_penetration");
    optgroup->append_single_option_line("support_head_width");

    optgroup = page->new_optgroup(L("Support pillar"));
    optgroup->append_single_option_line("support_pillar_diameter");
    optgroup->append_single_option_line("support_small_pillar_diameter_percent");
    optgroup->append_single_option_line("support_max_bridges_on_pillar");
    
    optgroup->append_single_option_line("support_pillar_connection_mode");
    optgroup->append_single_option_line("support_buildplate_only");
    // TODO: This parameter is not used at the moment.
    // optgroup->append_single_option_line("support_pillar_widening_factor");
    optgroup->append_single_option_line("support_base_diameter");
    optgroup->append_single_option_line("support_base_height");
    optgroup->append_single_option_line("support_base_safety_distance");
    
    // Mirrored parameter from Pad page for toggling elevation on the same page
    optgroup->append_single_option_line("support_object_elevation");

    Line line{ "", "" };
    line.full_width = 1;
    line.widget = [this](wxWindow* parent) {
        return description_line_widget(parent, &m_support_object_elevation_description_line);
    };
    optgroup->append_line(line);

    optgroup = page->new_optgroup(L("Connection of the support sticks and junctions"));
    optgroup->append_single_option_line("support_critical_angle");
    optgroup->append_single_option_line("support_max_bridge_length");
    optgroup->append_single_option_line("support_max_pillar_link_distance");

    optgroup = page->new_optgroup(L("Automatic generation"));
    optgroup->append_single_option_line("support_points_density_relative");
    optgroup->append_single_option_line("support_points_minimal_distance");

    page = add_options_page(L("Pad"), "pad");
    optgroup = page->new_optgroup(L("Pad"));
    optgroup->append_single_option_line("pad_enable");
    optgroup->append_single_option_line("pad_wall_thickness");
    optgroup->append_single_option_line("pad_wall_height");
    optgroup->append_single_option_line("pad_brim_size");
    optgroup->append_single_option_line("pad_max_merge_distance");
    // TODO: Disabling this parameter for the beta release
//    optgroup->append_single_option_line("pad_edge_radius");
    optgroup->append_single_option_line("pad_wall_slope");

    optgroup->append_single_option_line("pad_around_object");
    optgroup->append_single_option_line("pad_around_object_everywhere");
    optgroup->append_single_option_line("pad_object_gap");
    optgroup->append_single_option_line("pad_object_connector_stride");
    optgroup->append_single_option_line("pad_object_connector_width");
    optgroup->append_single_option_line("pad_object_connector_penetration");
    
    page = add_options_page(L("Hollowing"), "hollowing");
    optgroup = page->new_optgroup(L("Hollowing"));
    optgroup->append_single_option_line("hollowing_enable");
    optgroup->append_single_option_line("hollowing_min_thickness");
    optgroup->append_single_option_line("hollowing_quality");
    optgroup->append_single_option_line("hollowing_closing_distance");

    page = add_options_page(L("Advanced"), "wrench");
    optgroup = page->new_optgroup(L("Slicing"));
    optgroup->append_single_option_line("slice_closing_radius");
    optgroup->append_single_option_line("slicing_mode");

    page = add_options_page(L("Output options"), "output+page_white");
    optgroup = page->new_optgroup(L("Output file"));
    Option option = optgroup->get_option("output_filename_format");
    option.opt.full_width = true;
    optgroup->append_single_option_line(option);

    page = add_options_page(L("Dependencies"), "wrench");
    optgroup = page->new_optgroup(L("Profile dependencies"));

    create_line_with_widget(optgroup.get(), "compatible_printers", "", [this](wxWindow* parent) {
        return compatible_widget_create(parent, m_compatible_printers);
    });

    option = optgroup->get_option("compatible_printers_condition");
    option.opt.full_width = true;
    optgroup->append_single_option_line(option);

    build_preset_description_line(optgroup.get());
}

// Reload current config (aka presets->edited_preset->config) into the UI fields.
void TabSLAPrint::reload_config()
{
    this->compatible_widget_reload(m_compatible_printers);
    Tab::reload_config();
}

void TabSLAPrint::update_description_lines()
{
    Tab::update_description_lines();

    if (m_active_page && m_active_page->title() == "Supports")
    {
        bool is_visible = m_config->def()->get("support_object_elevation")->mode <= m_mode;
        if (m_support_object_elevation_description_line)
        {
            m_support_object_elevation_description_line->Show(is_visible);
            if (is_visible)
            {
                bool elev = !m_config->opt_bool("pad_enable") || !m_config->opt_bool("pad_around_object");
                m_support_object_elevation_description_line->SetText(elev ? "" :
                    from_u8((boost::format(_u8L("\"%1%\" is disabled because \"%2%\" is on in \"%3%\" category.\n"
                        "To enable \"%1%\", please switch off \"%2%\""))
                        % _L("Object elevation") % _L("Pad around object") % _L("Pad")).str()));
            }
        }
    }
}

void TabSLAPrint::toggle_options()
{
    if (m_active_page)
        m_config_manipulation.toggle_print_sla_options(m_config);
}

void TabSLAPrint::update()
{
    if (m_preset_bundle->printers.get_selected_preset().printer_technology() == ptFFF)
        return;

    m_update_cnt++;

    m_config_manipulation.update_print_sla_config(m_config, true);

    update_description_lines();
    Layout();

    m_update_cnt--;

    if (m_update_cnt == 0) {
        toggle_options();

        // update() could be called during undo/redo execution
        // Update of objectList can cause a crash in this case (because m_objects doesn't match ObjectList) 
        if (!wxGetApp().plater()->inside_snapshot_capture())
            wxGetApp().obj_list()->update_and_show_object_settings_item();

        wxGetApp().mainframe->on_config_changed(m_config);
    }
}

void TabSLAPrint::clear_pages()
{
    Tab::clear_pages();

    m_support_object_elevation_description_line = nullptr;
}

ConfigManipulation Tab::get_config_manipulation()
{
    auto load_config = [this]()
    {
        update_dirty();
        // Initialize UI components with the config values.
        reload_config();
        update();
    };

    auto cb_toggle_field = [this](const t_config_option_key& opt_key, bool toggle, int opt_index) {
        return toggle_option(opt_key, toggle, opt_index);
    };

    auto cb_value_change = [this](const std::string& opt_key, const boost::any& value) {
        return on_value_change(opt_key, value);
    };

    return ConfigManipulation(load_config, cb_toggle_field, cb_value_change, nullptr, this);
}


} // GUI
} // Slic3r<|MERGE_RESOLUTION|>--- conflicted
+++ resolved
@@ -479,16 +479,9 @@
             else
                 color = &m_modified_label_clr;
         }
-<<<<<<< HEAD
-        if (opt.first == "bed_shape"            || opt.first == "filament_ramming_parameters" || 
-            opt.first == "compatible_prints"    || opt.first == "compatible_printers"           ) {
+        if (PresetCollection::is_independent_from_extruder_number_option(opt.first)) {
             if (Line* line = get_line(opt.first))
                 line->set_label_colour(color);
-=======
-        if (PresetCollection::is_independent_from_extruder_number_option(opt.first)) {
-            if (m_colored_Label_colors.find(opt.first) != m_colored_Label_colors.end())
-                m_colored_Label_colors.at(opt.first) = *color;
->>>>>>> 2cc20594
             continue;
         }
 
@@ -527,14 +520,8 @@
         Field*      field = nullptr;
         bool        option_without_field = false;
 
-<<<<<<< HEAD
-        if (opt.first == "bed_shape" || opt.first == "filament_ramming_parameters" ||
-            opt.first == "compatible_prints" || opt.first == "compatible_printers")
+        if(PresetCollection::is_independent_from_extruder_number_option(opt.first))
             option_without_field = true;
-=======
-        if(PresetCollection::is_independent_from_extruder_number_option(opt.first))
-            colored_label_clr = (m_colored_Label_colors.find(opt.first) == m_colored_Label_colors.end()) ? nullptr : &m_colored_Label_colors.at(opt.first);
->>>>>>> 2cc20594
 
         if (!option_without_field) {
             field = get_field(opt.first);

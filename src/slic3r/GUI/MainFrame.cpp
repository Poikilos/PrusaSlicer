--- conflicted
+++ resolved
@@ -892,8 +892,8 @@
     wxMenu* helpMenu = new wxMenu();
     append_menu_item(helpMenu, wxID_ANY, _L("Prusa 3D &Drivers"), _L("Open the Prusa3D drivers download page in your browser"),
         [](wxCommandEvent&) { wxGetApp().open_web_page_localized("https://www.prusa3d.com/downloads"); });
-    append_menu_item(helpMenu, wxID_ANY, _L("Software &Releases"), _L("Open the software releases page in your browser"),
-        [](wxCommandEvent&) { wxLaunchDefaultBrowser("http://github.com/prusa3d/PrusaSlicer/releases"); });
+    append_menu_item(helpMenu, wxID_ANY, _(L("Software &Releases")), _(L("Open the software releases page in your browser")),
+        [](wxCommandEvent&) { wxLaunchDefaultBrowser("https://github.com/prusa3d/PrusaSlicer/releases"); });
 //#        my $versioncheck = $self->_append_menu_item($helpMenu, "Check for &Updates...", "Check for new Slic3r versions", sub{
 //#            wxTheApp->check_version(1);
 //#        });
@@ -909,8 +909,8 @@
         [](wxCommandEvent&) { wxGetApp().system_info(); });
     append_menu_item(helpMenu, wxID_ANY, _L("Show &Configuration Folder"), _L("Show user configuration folder (datadir)"),
         [](wxCommandEvent&) { Slic3r::GUI::desktop_open_datadir_folder(); });
-    append_menu_item(helpMenu, wxID_ANY, _L("Report an I&ssue"), wxString::Format(_L("Report an issue on %s"), SLIC3R_APP_NAME),
-        [](wxCommandEvent&) { wxLaunchDefaultBrowser("http://github.com/prusa3d/slic3r/issues/new"); });
+    append_menu_item(helpMenu, wxID_ANY, _(L"Report an I&ssue"), wxString::Format(_L("Report an issue on %s"), SLIC3R_APP_NAME),
+        [](wxCommandEvent&) { wxLaunchDefaultBrowser("https://github.com/prusa3d/slic3r/issues/new"); });
     append_menu_item(helpMenu, wxID_ANY, wxString::Format(_L("&About %s"), SLIC3R_APP_NAME), _L("Show about dialog"),
         [](wxCommandEvent&) { Slic3r::GUI::about(); });
     helpMenu->AppendSeparator();
@@ -1041,13 +1041,8 @@
         append_submenu(fileMenu, import_menu, wxID_ANY, _L("&Import"), "");
 
         wxMenu* export_menu = new wxMenu();
-<<<<<<< HEAD
         wxMenuItem* item_export_gcode = append_menu_item(export_menu, wxID_ANY, _L("Export &G-code") + dots +"\tCtrl+G", _L("Export current plate as G-code"),
-            [this](wxCommandEvent&) { if (m_plater) m_plater->export_gcode(); }, "export_gcode", nullptr,
-=======
-        wxMenuItem* item_export_gcode = append_menu_item(export_menu, wxID_ANY, _(L("Export &G-code")) + dots +"\tCtrl+G", _(L("Export current plate as G-code")),
             [this](wxCommandEvent&) { if (m_plater) m_plater->export_gcode(false); }, "export_gcode", nullptr,
->>>>>>> 18594261
             [this](){return can_export_gcode(); }, this);
         m_changeable_menu_items.push_back(item_export_gcode);
         wxMenuItem* item_send_gcode = append_menu_item(export_menu, wxID_ANY, _L("S&end G-code") + dots +"\tCtrl+Shift+G", _L("Send to print current plate as G-code"),
@@ -1298,13 +1293,8 @@
     {
         append_menu_item(helpMenu, wxID_ANY, _L("Prusa 3D &Drivers"), _L("Open the Prusa3D drivers download page in your browser"), 
             [this](wxCommandEvent&) { wxGetApp().open_web_page_localized("https://www.prusa3d.com/downloads"); }); 
-<<<<<<< HEAD
         append_menu_item(helpMenu, wxID_ANY, _L("Software &Releases"), _L("Open the software releases page in your browser"), 
-            [this](wxCommandEvent&) { wxLaunchDefaultBrowser("http://github.com/prusa3d/PrusaSlicer/releases"); });
-=======
-        append_menu_item(helpMenu, wxID_ANY, _(L("Software &Releases")), _(L("Open the software releases page in your browser")), 
             [this](wxCommandEvent&) { wxLaunchDefaultBrowser("https://github.com/prusa3d/PrusaSlicer/releases"); });
->>>>>>> 18594261
 //#        my $versioncheck = $self->_append_menu_item($helpMenu, "Check for &Updates...", "Check for new Slic3r versions", sub{
 //#            wxTheApp->check_version(1);
 //#        });
@@ -1320,15 +1310,9 @@
             [this](wxCommandEvent&) { wxGetApp().system_info(); });
         append_menu_item(helpMenu, wxID_ANY, _L("Show &Configuration Folder"), _L("Show user configuration folder (datadir)"),
             [this](wxCommandEvent&) { Slic3r::GUI::desktop_open_datadir_folder(); });
-<<<<<<< HEAD
         append_menu_item(helpMenu, wxID_ANY, _L("Report an I&ssue"), wxString::Format(_L("Report an issue on %s"), SLIC3R_APP_NAME), 
-            [this](wxCommandEvent&) { wxLaunchDefaultBrowser("http://github.com/prusa3d/slic3r/issues/new"); });
-        append_menu_item(helpMenu, wxID_ANY, wxString::Format(_L("&About %s"), SLIC3R_APP_NAME), _L("Show about dialog"),
-=======
-        append_menu_item(helpMenu, wxID_ANY, _(L("Report an I&ssue")), wxString::Format(_(L("Report an issue on %s")), SLIC3R_APP_NAME), 
             [this](wxCommandEvent&) { wxLaunchDefaultBrowser("https://github.com/prusa3d/slic3r/issues/new"); });
         append_menu_item(helpMenu, wxID_ANY, wxString::Format(_(L("&About %s")), SLIC3R_APP_NAME), _(L("Show about dialog")),
->>>>>>> 18594261
             [this](wxCommandEvent&) { Slic3r::GUI::about(); });
         helpMenu->AppendSeparator();
         append_menu_item(helpMenu, wxID_ANY, _L("Keyboard Shortcuts") + sep + "&?", _L("Show the list of the keyboard shortcuts"),

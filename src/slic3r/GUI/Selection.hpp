#ifndef slic3r_GUI_Selection_hpp_
#define slic3r_GUI_Selection_hpp_

#include <set>
#include "libslic3r/Geometry.hpp"
#include "3DScene.hpp"

namespace Slic3r {
namespace GUI {

class TransformationType
{
public:
    enum Enum {
        // Transforming in a world coordinate system
        World = 0,
        // Transforming in a local coordinate system
        Local = 1,
        // Absolute transformations, allowed in local coordinate system only.
        Absolute = 0,
        // Relative transformations, allowed in both local and world coordinate system.
        Relative = 2,
        // For group selection, the transformation is performed as if the group made a single solid body.
        Joint = 0,
        // For group selection, the transformation is performed on each object independently.
        Independent = 4,

        World_Relative_Joint = World | Relative | Joint,
        World_Relative_Independent = World | Relative | Independent,
        Local_Absolute_Joint = Local | Absolute | Joint,
        Local_Absolute_Independent = Local | Absolute | Independent,
        Local_Relative_Joint = Local | Relative | Joint,
        Local_Relative_Independent = Local | Relative | Independent,
    };

    TransformationType() : m_value(World) {}
    TransformationType(Enum value) : m_value(value) {}
    TransformationType& operator=(Enum value) { m_value = value; return *this; }

    Enum operator()() const { return m_value; }
    bool has(Enum v) const { return ((unsigned int)m_value & (unsigned int)v) != 0; }

    void set_world()        { this->remove(Local); }
    void set_local()        { this->add(Local); }
    void set_absolute()     { this->remove(Relative); }
    void set_relative()     { this->add(Relative); }
    void set_joint()        { this->remove(Independent); }
    void set_independent()  { this->add(Independent); }

    bool world()        const { return !this->has(Local); }
    bool local()        const { return this->has(Local); }
    bool absolute()     const { return !this->has(Relative); }
    bool relative()     const { return this->has(Relative); }
    bool joint()        const { return !this->has(Independent); }
    bool independent()  const { return this->has(Independent); }

private:
    void add(Enum v) { m_value = Enum((unsigned int)m_value | (unsigned int)v); }
    void remove(Enum v) { m_value = Enum((unsigned int)m_value & (~(unsigned int)v)); }

    Enum    m_value;
};

class Selection
{
public:
    typedef std::set<unsigned int> IndicesList;

    enum EMode : unsigned char
    {
        Volume,
        Instance
    };

    enum EType : unsigned char
    {
        Invalid,
        Empty,
        WipeTower,
        SingleModifier,
        MultipleModifier,
        SingleVolume,
        MultipleVolume,
        SingleFullObject,
        MultipleFullObject,
        SingleFullInstance,
        MultipleFullInstance,
        Mixed
    };

private:
    struct VolumeCache
    {
    private:
        struct TransformCache
        {
            Vec3d position;
            Vec3d rotation;
            Vec3d scaling_factor;
            Vec3d mirror;
            Transform3d rotation_matrix;
            Transform3d scale_matrix;
            Transform3d mirror_matrix;
            Transform3d full_matrix;

            TransformCache();
            explicit TransformCache(const Geometry::Transformation& transform);
        };

        TransformCache m_volume;
        TransformCache m_instance;

    public:
        VolumeCache() {}
        VolumeCache(const Geometry::Transformation& volume_transform, const Geometry::Transformation& instance_transform);

        const Vec3d& get_volume_position() const { return m_volume.position; }
        const Vec3d& get_volume_rotation() const { return m_volume.rotation; }
        const Vec3d& get_volume_scaling_factor() const { return m_volume.scaling_factor; }
        const Vec3d& get_volume_mirror() const { return m_volume.mirror; }
        const Transform3d& get_volume_rotation_matrix() const { return m_volume.rotation_matrix; }
        const Transform3d& get_volume_scale_matrix() const { return m_volume.scale_matrix; }
        const Transform3d& get_volume_mirror_matrix() const { return m_volume.mirror_matrix; }
        const Transform3d& get_volume_full_matrix() const { return m_volume.full_matrix; }

        const Vec3d& get_instance_position() const { return m_instance.position; }
        const Vec3d& get_instance_rotation() const { return m_instance.rotation; }
        const Vec3d& get_instance_scaling_factor() const { return m_instance.scaling_factor; }
        const Vec3d& get_instance_mirror() const { return m_instance.mirror; }
        const Transform3d& get_instance_rotation_matrix() const { return m_instance.rotation_matrix; }
        const Transform3d& get_instance_scale_matrix() const { return m_instance.scale_matrix; }
        const Transform3d& get_instance_mirror_matrix() const { return m_instance.mirror_matrix; }
        const Transform3d& get_instance_full_matrix() const { return m_instance.full_matrix; }
    };

    typedef std::map<unsigned int, VolumeCache> VolumesCache;
    typedef std::set<int> InstanceIdxsList;
    typedef std::map<int, InstanceIdxsList> ObjectIdxsToInstanceIdxsMap;

    struct Cache
    {
        // Cache of GLVolume derived transformation matrices, valid during mouse dragging.
        VolumesCache volumes_data;
        // Center of the dragged selection, valid during mouse dragging.
        Vec3d dragging_center;
        // Map from indices of ModelObject instances in Model::objects
        // to a set of indices of ModelVolume instances in ModelObject::instances
        // Here the index means a position inside the respective std::vector, not ModelID.
        ObjectIdxsToInstanceIdxsMap content;
    };

    // Volumes owned by GLCanvas3D.
    GLVolumePtrs* m_volumes;
    // Model, not owned.
    Model* m_model;

    bool m_enabled;
    bool m_valid;
    EMode m_mode;
    EType m_type;
    // set of indices to m_volumes
    IndicesList m_list;
    Cache m_cache;
    mutable BoundingBoxf3 m_bounding_box;
    mutable bool m_bounding_box_dirty;

#if ENABLE_RENDER_SELECTION_CENTER
    GLUquadricObj* m_quadric;
#endif // ENABLE_RENDER_SELECTION_CENTER
    mutable GLArrow m_arrow;
    mutable GLCurvedArrow m_curved_arrow;

    mutable float m_scale_factor;

public:
    Selection();
#if ENABLE_RENDER_SELECTION_CENTER
    ~Selection();
#endif // ENABLE_RENDER_SELECTION_CENTER

    void set_volumes(GLVolumePtrs* volumes);
    bool init(bool useVBOs);

    bool is_enabled() const { return m_enabled; }
    void set_enabled(bool enable) { m_enabled = enable; }

    Model* get_model() const { return m_model; }
    void set_model(Model* model);

    EMode get_mode() const { return m_mode; }
    void set_mode(EMode mode) { m_mode = mode; }

    void add(unsigned int volume_idx, bool as_single_selection = true);
    void remove(unsigned int volume_idx);

    void add_object(unsigned int object_idx, bool as_single_selection = true);
    void remove_object(unsigned int object_idx);

    void add_instance(unsigned int object_idx, unsigned int instance_idx, bool as_single_selection = true);
    void remove_instance(unsigned int object_idx, unsigned int instance_idx);

    void add_volume(unsigned int object_idx, unsigned int volume_idx, int instance_idx, bool as_single_selection = true);
    void remove_volume(unsigned int object_idx, unsigned int volume_idx);

    void add_all();

    // Update the selection based on the map from old indices to new indices after m_volumes changed.
    // If the current selection is by instance, this call may select newly added volumes, if they belong to already selected instances.
    void volumes_changed(const std::vector<size_t> &map_volume_old_to_new);
    void clear();

    bool is_empty() const { return m_type == Empty; }
    bool is_wipe_tower() const { return m_type == WipeTower; }
    bool is_modifier() const { return (m_type == SingleModifier) || (m_type == MultipleModifier); }
    bool is_single_modifier() const { return m_type == SingleModifier; }
    bool is_multiple_modifier() const { return m_type == MultipleModifier; }
    bool is_single_full_instance() const;
    bool is_multiple_full_instance() const { return m_type == MultipleFullInstance; }
    bool is_single_full_object() const { return m_type == SingleFullObject; }
    bool is_multiple_full_object() const { return m_type == MultipleFullObject; }
    bool is_single_volume() const { return m_type == SingleVolume; }
    bool is_multiple_volume() const { return m_type == MultipleVolume; }
    bool is_mixed() const { return m_type == Mixed; }
    bool is_from_single_instance() const { return get_instance_idx() != -1; }
    bool is_from_single_object() const;

    bool contains_volume(unsigned int volume_idx) const { return std::find(m_list.begin(), m_list.end(), volume_idx) != m_list.end(); }
    bool requires_uniform_scale() const;

    // Returns the the object id if the selection is from a single object, otherwise is -1
    int get_object_idx() const;
    // Returns the instance id if the selection is from a single object and from a single instance, otherwise is -1
    int get_instance_idx() const;
    // Returns the indices of selected instances.
    // Can only be called if selection is from a single object.
    const InstanceIdxsList& get_instance_idxs() const;

    const IndicesList& get_volume_idxs() const { return m_list; }
    const GLVolume* get_volume(unsigned int volume_idx) const;

    const ObjectIdxsToInstanceIdxsMap& get_content() const { return m_cache.content; }

    unsigned int volumes_count() const { return (unsigned int)m_list.size(); }
    const BoundingBoxf3& get_bounding_box() const;

    void start_dragging();

    void translate(const Vec3d& displacement, bool local = false);
    void rotate(const Vec3d& rotation, TransformationType transformation_type);
    void flattening_rotate(const Vec3d& normal);
    void scale(const Vec3d& scale, bool local);
    void mirror(Axis axis);

    void translate(unsigned int object_idx, const Vec3d& displacement);
    void translate(unsigned int object_idx, unsigned int instance_idx, const Vec3d& displacement);

    void erase();

    void render(float scale_factor = 1.0) const;
#if ENABLE_RENDER_SELECTION_CENTER
    void render_center() const;
#endif // ENABLE_RENDER_SELECTION_CENTER
    void render_sidebar_hints(const std::string& sidebar_field) const;

    bool requires_local_axes() const;

private:
    void update_valid();
    void update_type();
    void set_caches();
    void do_add_volume(unsigned int volume_idx);
    void do_add_instance(unsigned int object_idx, unsigned int instance_idx);
    void do_add_object(unsigned int object_idx);
    void do_remove_volume(unsigned int volume_idx);
    void do_remove_instance(unsigned int object_idx, unsigned int instance_idx);
    void do_remove_object(unsigned int object_idx);
    void calc_bounding_box() const;
    void render_selected_volumes() const;
    void render_synchronized_volumes() const;
    void render_bounding_box(const BoundingBoxf3& box, float* color) const;
    void render_sidebar_position_hints(const std::string& sidebar_field) const;
    void render_sidebar_rotation_hints(const std::string& sidebar_field) const;
    void render_sidebar_scale_hints(const std::string& sidebar_field) const;
    void render_sidebar_size_hints(const std::string& sidebar_field) const;
    void render_sidebar_position_hint(Axis axis) const;
    void render_sidebar_rotation_hint(Axis axis) const;
    void render_sidebar_scale_hint(Axis axis) const;
    void render_sidebar_size_hint(Axis axis, double length) const;
    enum SyncRotationType {
        // Do not synchronize rotation. Either not rotating at all, or rotating by world Z axis.
        SYNC_ROTATION_NONE = 0,
        // Synchronize fully. Used from "place on bed" feature.
        SYNC_ROTATION_FULL = 1,
        // Synchronize after rotation by an axis not parallel with Z.
        SYNC_ROTATION_GENERAL = 2,
    };
<<<<<<< HEAD
    void synchronize_unselected_instances(SyncRotationType sync_rotation_type);
    void synchronize_unselected_volumes();
    void ensure_on_bed();
=======
    void _synchronize_unselected_instances(SyncRotationType sync_rotation_type);
    void _synchronize_unselected_volumes();
    void _ensure_on_bed();
    bool _is_from_fully_selected_instance(unsigned int volume_idx) const;
>>>>>>> 32a49d14
};

} // namespace GUI
} // namespace Slic3r

#endif // slic3r_GUI_Selection_hpp_<|MERGE_RESOLUTION|>--- conflicted
+++ resolved
@@ -294,16 +294,10 @@
         // Synchronize after rotation by an axis not parallel with Z.
         SYNC_ROTATION_GENERAL = 2,
     };
-<<<<<<< HEAD
     void synchronize_unselected_instances(SyncRotationType sync_rotation_type);
     void synchronize_unselected_volumes();
     void ensure_on_bed();
-=======
-    void _synchronize_unselected_instances(SyncRotationType sync_rotation_type);
-    void _synchronize_unselected_volumes();
-    void _ensure_on_bed();
-    bool _is_from_fully_selected_instance(unsigned int volume_idx) const;
->>>>>>> 32a49d14
+    bool is_from_fully_selected_instance(unsigned int volume_idx) const;
 };
 
 } // namespace GUI

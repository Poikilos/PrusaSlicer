--- conflicted
+++ resolved
@@ -92,15 +92,9 @@
     Point(coord_t x, coord_t y) : Vec2crd(x, y) {}
     Point(int64_t x, int64_t y) : Vec2crd(coord_t(x), coord_t(y)) {} // for Clipper
     Point(double x, double y) : Vec2crd(coord_t(lrint(x)), coord_t(lrint(y))) {}
-<<<<<<< HEAD
-    Point(const Point& rhs) { *this = rhs; }
-    explicit Point(const Vec2d& rhs) : Vec2crd(coord_t(lrint(rhs.x())), coord_t(lrint(rhs.y()))) {}
-    // This constructor allows you to construct Point from Eigen expressions
-=======
     Point(const Point &rhs) { *this = rhs; }
 	explicit Point(const Vec2d& rhs) : Vec2crd(coord_t(lrint(rhs.x())), coord_t(lrint(rhs.y()))) {}
 	// This constructor allows you to construct Point from Eigen expressions
->>>>>>> d5bcddee
     template<typename OtherDerived>
     Point(const Eigen::MatrixBase<OtherDerived> &other) : Vec2crd(other) {}
     static Point new_scale(coordf_t x, coordf_t y) { return Point(coord_t(scale_(x)), coord_t(scale_(y))); }

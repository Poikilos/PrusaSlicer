--- conflicted
+++ resolved
@@ -1578,15 +1578,10 @@
     Vec3d shift = this->mesh().bounding_box().center();
     if (!shift.isApprox(Vec3d::Zero()))
     {
-<<<<<<< HEAD
-        const_cast<TriangleMesh*>(m_mesh.get())->translate(-(float)shift(0), -(float)shift(1), -(float)shift(2));
-		const_cast<TriangleMesh*>(m_convex_hull.get())->translate(-(float)shift(0), -(float)shift(1), -(float)shift(2));
-=======
     	if (m_mesh)
         	m_mesh->translate(-(float)shift(0), -(float)shift(1), -(float)shift(2));
         if (m_convex_hull)
         	m_convex_hull->translate(-(float)shift(0), -(float)shift(1), -(float)shift(2));
->>>>>>> f617d747
         translate(shift);
     }
 }

--- conflicted
+++ resolved
@@ -609,12 +609,8 @@
     if (! m_bounding_box_valid) {
         BoundingBoxf3 raw_bbox;
         for (const ModelVolume *v : this->volumes)
-<<<<<<< HEAD
-            if (! v->modifier)
+            if (v->is_model_part())
                 // mesh.bounding_box() returns a cached value.
-=======
-            if (v->is_model_part())
->>>>>>> 6de8e211
                 raw_bbox.merge(v->mesh.bounding_box());
         BoundingBoxf3 bb;
         for (const ModelInstance *i : this->instances)
